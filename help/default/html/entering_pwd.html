<!DOCTYPE HTML PUBLIC "-//W3C//DTD HTML 4.01 Transitional//EN">
<html>
<head>
<title>User Names and Passwords</title>
<!-- pwsafe version: 2.11--><!-- Modified: 15/06/2005 --><!--Popup control -->
<script language="javascript" src="html/popups.js">
</script>
<link rel="stylesheet" type="text/css" href="style.css"></head>
<body>
<object id="popup" type="application/x-oleobject" classid="clsid:adb880a6-d8ff-11cf-9377-00aa003b7a11"> </object>
<!-- Popup Source File -->

<h2>User Names, Passwords, and Groups: Basic</h2>

<p>Username, passwords and groups together with the additional parameters are managed in 4 tabs:</p>

<ul>
<li><b><i>Basic</i>:</b> all necessary elements for password management</li>
<li><b><i><a href="entering_pwd_add.html">Additional</a></i>:</b> additional specifications, including history</li>
<li><b><i><a href="entering_pwd_date.html">Dates and Times</a></i>:</b> expiry and statistics</li>
<li><b><i><a href="entering_pwd_pp.html">Password Policy</a></i>:</b> specific differences to the default</li>
</ul>

<p>Most labels in the Basic and Additional Property Pages are <i>Smart Labels</i>.
This means that when you click on them, the current contents of the relevant field
are copied to the clipboard. The label will flash green to show that the data has
been copied.  The current smart labels are:
<ul>
<li><b>Basic</b></li>
<ul>
<li>Group</li>
<li>Title</li>
<li>Username</li>
<li>Password</li>
<li>URL</li>
<li>Email</li>
<li>Notes</li>
</ul>
<li><b>Additional</b></li>
<ul>
<li>AutoType</li>
<li>Run Command</li>
<br><br><b>Note:</b> By pressing the Ctrl key down whilst clicking on the AutoType and Run Command
labels, variables will not be substituted in the strings before copying to the clipboard.
</ul>
</ul>

<h3><i>Basic</i> Tab</h3>

<p>This tab has the most important and commonly used elements.</p>
<img alt="Edit/View Entry" src="images/edit_view_entry_base.jpg"/>
<p>The following bits of information are associated with each
password entry:</p>
<ul>
<li><b>Group</b>: A name for grouping (organizing) several related entries</li>
<li><b>Title</b>: A friendly name for a password entry</li>
<li><b>User name</b>: The user name</li>
<li><b>Password</b>: The password</li>
<li><b>URL</b>: The URL (website) associated with this entry</li>
<li><b>Email</b>: An email address associated with this entry</li>
<li><b>Notes</b>: Free-form general notes</li>
</ul>

<p><i>Only the <b>Title</b> and <b>Password</b> fields are required; all others are optional.</i></p>

<ul>
  <li>Clicking on the <img alt="Generate Button" src="images/generate_btn.jpg"/>button will copy the password to the clipboard.</li>
<<<<<<< HEAD
  <li>A grey Authentication Code button (<img alt="Disabled Authenticode Button" src="images/authenticode_disabled.jpg"/>) indicates that no Authentication Secret has been set for this entry (see <a href="entering_pwd_add.html">Additional Tab</a>)</li>
  <li>Clicking on an animated Authenticated Code button (<img alt="Enabled Authenticode Button" src="images/authenticode_enabled.jpg"/>) will copy the current Authentication Code (6 digit value) to the clipboard.
=======
  <li>A grey Authentication Code button (<img alt="Disabled Authenticode Button" src="images/authenticode_disabled.jpg"/>) indicates that no Authentication Secret has been set for this entry (see <a href="entering_pwd_add.html">Additional Tab</a>).<br>
  When an Authentication Secret is set, the button is enabled and animated, and the current Authentication Code may be displayed by clicking on the window that appears to the right of the button:
    <ul>
      <li><img alt="Authentication Code hidden" src="images/authcode-hidden.jpg"/></li>
      <li><img alt="Authentication Code shown" src="images/authcode-shown.jpg"/></li>
    </ul>
  </li>
  <li>Clicking on the animated Authenticated Code button (<img alt="Enabled Authenticode Button" src="images/authenticode_enabled.jpg"/>) will copy the current Authentication Code (6 digit value) to the clipboard.
>>>>>>> b3425af0
    The value changes every 30 seconds, and the clipboard will be updated accordingly until either the database is locked or something else is placed on the clipboard.</li>

</ul>
  
<p>The <b>Notes</b> field is intended for <i>short texts</i>, and is
limited to 30,000 characters. Whilst it is possible to add more than this limit when the entry is added,
warnings will be issued when the database is re-opened. The Notes field will be truncated
to this limit if the entry is edited. However, if the entry is protected or the database is opened
in read-only mode, then it can be viewed without any truncation.</p>

<a name="notes_external_editor"></a>
<p>The <b>Notes</b> field contents may be edited using an external editor by
right-clicking on the field. Note however, that <i>the contents will saved
temporarily on disk in clear text</i>. In addition, some external editors will
use an existing instance to edit the temporary text file and this will cause
<b>Password Safe</b> to immediately return leaving the data unchanged even though
the temporary text file is still available in the external editor. If the external
editor supports it, it is possible to specify command line parameters to force a
new instance for editing the Notes field to prevent this (for example: "-multiInst"
for the Notepad++ editor).
See <a href="misc_tab.html">"Manage&nbsp;&rarr;&nbsp;Options&nbsp;&rarr;&nbsp;Misc."</a>.
If you do specify command line parameters, do <b>not</b> enclose them in quotes unless your
chosen external editor requires them.  The value you specify will be used <i>as-is</i>
with no changes.</p>

<p>In addition, the following fields may be set in this tab:</p>

<ul>
<li><b>URL</b>: The URL associated with the entry. If this field is not empty, then the "Go" button
is enabled. If the protocol is not specified, then "http://" is assumed
(e.g., "www.foo.net" is the same as "http://www.foo.net"). Clicking on the <b>Go</b> button to the right
of the <b>URL</b> field will open the default browser on the specified URL. Clicking with the Control key
pressed (Ctrl+Click) will, in addition, invoke the <a href="autotype.html">AutoType</a>
function on the opened browser page. See the <a href="#URL_details">following notes</a>
for more information.</li>
<li><b>email</b>: The email address associated with this entry. Note
that this is meant for keeping an e-mail address associated with the
site, e.g., support@myvendor.com. If the site requires an e-mail
address as your login, it's much easier to set your email address in
the Username field. <br/>
If this field is not empty, then the "Send" button is enabled. Clicking on this button will
invoke the default mail program with the To: field set to the specified address.
See the <a href="#email_details">following notes</a>
for more options.</li>
</ul>

<hr style="width: 100%; height: 2px;">
<small>

<b><a name="URL_details"></a>A few details about URL handling:</b>
<ul>
<li>By default, <b>Password Safe</b> will use the browser that your
PC usually opens web pages with. If desired, you can specify an
<i>alternate browser</i> by
putting '[alt]' before the URL, e.g., "[alt]http://www.foo.net". This
is useful, for example, if your default browser is Firefox, and you
wish to access a website that works best with Chrome. To
configure an alternate browser, use the
<a href="misc_tab.html#AltBrowser">"Manage&nbsp;&rarr;&nbsp;Options&nbsp;&rarr;&nbsp;Misc."</a> dialog box.
</li>

<li>If '{alt}' is put before the URL, then it is passed
'as-is' to the alternate browser, that is, without adding 'http://' if
no protocol is specified. This is useful if the alternate browser is a
remote access application, e.g., an SSH client. [ssh] will achieve the
same effect.</li>

<li>If '[autotype]' is found before the URL, then after the
URL has been displayed/actioned, <b>Password Safe</b> then performs the AutoType
action using this entry's AutoType field, or the default value if not
specified.</li>

</ul>
<a name="email_details"></a>
<b>The email address is according to the standard rules (per RFC 2368):</b>
<ul>
<li>The address can be one or more valid email addresses separated by a
semicolon, using 'Internet-safe' characters. Use %20 for the space
character.</li>
<li>The address can be followed by one or more name-value pairs. The first
pair should be prefixed by a "?" and any additional pairs should be prefixed
by an ampersand (&amp;). The name can be one of the following strings:</li>

<ul>
<li>subject - followed by text to appear in the subject line of the message.</li>
<li>body - followed by text to appear in the body of the message.</li>
<li>CC - followed by addresses to be included in the "cc" (carbon copy) section of the message.</li>
<li>BCC - followed by addresses to be included in the "bcc" (blind carbon copy) section of the message.</li>
</ul>
<p>Example: user@example.com?subject=Message Title&amp;body=Message Content"</p>
</ul>

</small>

<hr style="width: 100%; height: 2px;">

<h3><a>Creating a New User Name and Password Entry</a></h3>

<ol>
<li>Open the database where you wish to place the new entry</li>
<li>From the <b>Edit</b> menu, select <b>Add Entry</b></li>
<li>Enter information into the <b>Edit/View Entry</b> dialog fields as necessary</li>
</ol>

<hr>
<small><b>Note:</b> If a Group name is selected and then a new entry added,
that entry will have that Group name prefilled in the <b>Edit/View Entry</b> dialog.
If a name of a new group is added to the Group field, that Group will
be created.</small><br>
<hr>

<h3><a>Generating and Editing Passwords</a></h3>

<p>If you wish, you can enter your own password into the password
field manually, or you can have <b>Password Safe</b> generate a new one
using the current <a href="password_policies.html">Password Policy</a>.
To have <b>Password Safe </b>generate a password, just click on <b>Generate</b>
in the <b>Edit/View Entry</b> dialog. If you're unhappy with the result,
you can click on <b>Generate</b> again, or edit the password manually.</p>

<hr>

<small><b>Note:</b> If you're using a "single sign-on" system that allows
you to share the same password across different machines/servers/applications,
etc. you can setup <b>Password Safe</b> entries accordingly, so that changing
one password affects all other related entries. This is called "aliasing"
entries, and is explained in detail <a href="aliases.html">here</a>.
</small>

<hr>
<h3>Editing Existing Entries</h3>

<ol>
<li>Select the entry to edit from the list</li>
<li>Select <b>Edit/View Entry</b> from the <b>Edit</b> menu</li>
</ol>

<hr>
<h3>Editing Existing Entries via the Tree View</h3>

<ol>
<li>Select the entry to edit from the list then:</li>
<li>Select <b>Edit/View Entry</b> from the <b>Edit</b> menu <b>OR</b></li>
<li>Right-click on the entry and select <b>Edit/View Entry</b>
from the context menu</li>
<li>You can change the fields that are displayed in the tree view
  directly. To do so:
<ul>
<li>Right-click on a group and select <b>Rename Group</b> from the
context menu <b>OR</b></li>
<li>Press the shortcut key to rename (default F2) and overtype the
displayed text (format is "title [username] {password}").</li>
</ul>
</ol>

<hr>
<small>
<b>Notes:</b>
<ol>
<li>By default, usernames and passwords are not displayed in the Tree View. Displaying
the username and the password are controlled by preferences (see:
<a href="display_tab.html">Display Tab</a>). They work in a hierarchy i.e. passwords can
only be displayed if usernames are displayed.</li>
<li>Also by default, passwords are obscured when editing the entry. To see
the password associated with the entry click <b>Show Password</b> when editing it.
<li>The title and password are the only mandatory fields for an entry. Therefore, if
they are omitted during rename, they will retain their previous values.
However, you may clear the username field, as long as it is being displayed,
by entering "[]" during the rename implying an empty value.</li>
<li><i>Since square and curly brackets are used to delimit the username and password,
it is <b>NOT</b> possible to rename an entry in place (e.g. using F2) if the title, username
(if displayed) or password (if displayed) contain any of these characters.  Instead, you must
Edit the entry either via the Edit menu or by the right-click context menu as indicated
above.</i></li>
</ol>
</small>
<hr>

<h3>Add a New Group via Tree View</h3>
<ol>
<li>Select <b>Add Group</b> from the <b>Edit</b> menu</li>
<li>Enter the Group name</li>
</ol>

<h3>Edit a Group Name</h3>
<ul>
<li>Right-click on the group and select <b>Rename Group</b>
from the context menu or</li>
<li>Select the group and press the shortcut to rename (default F2) and overtype the
group name.</li>
</ul>

<hr>

<small>
<b>Notes:</b>
<ol>
<li>Group names can be "nested" i.e. placing a group name within/under another group name.</li>
<li>A group cannot be renamed to multiple groups through the <b>Rename Group</b> menu item or
shortcut, i.e., group "a" cannot be renamed to "x.y".</li>
</ol>
</small>

<h3>Protected Entries</h3>

<p>If the entry is protected, you will not be able to change any fields until you unprotect
the entry via the Edit menu or right-click context menu.</p>

<img alt="Edit/View Entry" src="images/edit_protected.jpg">

<hr>

<!-- Added some white space at the bottom for natural scrolling -->
<br>
<br>
<br>

<object type="application/x-oleobject" classid="clsid:1e2a7bd0-dab9-11d0-b93a-00c04fc99f9e">
<param name="Keyword" value="User Names">
<param name="Keyword" value="Add Password Entries">
<param name="Keyword" value="Storing Passwords">
<param name="Keyword" value="Groups">
<param name="Keyword" value="Generating Passwords">
<param name="Keyword" value="Passwords">
<param name="Keyword" value="Edit Password Entries">
<param name="Keyword" value="View Password Entries">
<param name="Keyword" value="Renaming Password Entries">
<param name="Keyword" value="Browse to">
<param name="Keyword" value="Alternate Browser">
<param name="Keyword" value="ssh">
<param name="Keyword" value="URL">
<param name="Keyword" value="Browser">
<param name="Keyword" value="Email">
<param name="Keyword" value="TOTP">
<param name="Keyword" value="OTP">
<param name="Keyword" value="Authentication Code">
</object>
</body>
</html><|MERGE_RESOLUTION|>--- conflicted
+++ resolved
@@ -65,10 +65,6 @@
 
 <ul>
   <li>Clicking on the <img alt="Generate Button" src="images/generate_btn.jpg"/>button will copy the password to the clipboard.</li>
-<<<<<<< HEAD
-  <li>A grey Authentication Code button (<img alt="Disabled Authenticode Button" src="images/authenticode_disabled.jpg"/>) indicates that no Authentication Secret has been set for this entry (see <a href="entering_pwd_add.html">Additional Tab</a>)</li>
-  <li>Clicking on an animated Authenticated Code button (<img alt="Enabled Authenticode Button" src="images/authenticode_enabled.jpg"/>) will copy the current Authentication Code (6 digit value) to the clipboard.
-=======
   <li>A grey Authentication Code button (<img alt="Disabled Authenticode Button" src="images/authenticode_disabled.jpg"/>) indicates that no Authentication Secret has been set for this entry (see <a href="entering_pwd_add.html">Additional Tab</a>).<br>
   When an Authentication Secret is set, the button is enabled and animated, and the current Authentication Code may be displayed by clicking on the window that appears to the right of the button:
     <ul>
@@ -77,7 +73,6 @@
     </ul>
   </li>
   <li>Clicking on the animated Authenticated Code button (<img alt="Enabled Authenticode Button" src="images/authenticode_enabled.jpg"/>) will copy the current Authentication Code (6 digit value) to the clipboard.
->>>>>>> b3425af0
     The value changes every 30 seconds, and the clipboard will be updated accordingly until either the database is locked or something else is placed on the clipboard.</li>
 
 </ul>
