/*
* Copyright (c) 2003-2025 Rony Shapiro <ronys@pwsafe.org>.
* All rights reserved. Use of the code is allowed under the
* Artistic License 2.0 terms, as specified in the LICENSE file
* distributed with this code, or available from
* http://www.opensource.org/licenses/artistic-license-2.0.php
*/
#include "PWSfileV3.h"
#include "PWSrand.h"
#include "Util.h"
#include "SysInfo.h"
#include "PWScore.h"
#include "PWSFilters.h"
#include "PWSdirs.h"
#include "PWSLog.h"
#include "core.h"

#include "os/debug.h"
#include "os/file.h"

#include "XML/XMLDefs.h"  // Required if testing "USE_XML_LIBRARY"

#ifdef _WIN32
#include <io.h>
#endif

#include <fcntl.h>
#include <sys/stat.h>
#include <errno.h>
#include <iomanip>
#include <type_traits> // for static_assert
#include <algorithm> // for sort

using namespace std;
using pws_os::CUUID;

/**
 * Format version history:
 *
 * PasswordSafe Version   Format Version
 * =====================================
 *         V3.01           0x0300
 *         V3.03           0x0301
 *         V3.09           0x0302
 *         V3.12           0x0303
 *         V3.13           0x0304
 *         V3.14           0x0305
 *         V3.19           0x0306
 *         V3.22           0x0307
 *         V3.25           0x0308
 *         V3.26           0x0309
 *         V3.28           0x030A
 *         V3.29           0x030B
 *         V3.29Y          0x030C
 *         V3.30           0x030D
 *         V3.47           0x030E
<<<<<<< HEAD
 *         V3.68           0x030F
=======
 *         V3.68           0x030F (no new fields, MIN_HASH_ITERATIONS updated)
>>>>>>> 2cbe44c8
*/

const short VersionNum = 0x030F;

static unsigned char TERMINAL_BLOCK[TwoFish::BLOCKSIZE] = {
  'P', 'W', 'S', '3', '-', 'E', 'O', 'F',
  'P', 'W', 'S', '3', '-', 'E', 'O', 'F'};

PWSfileV3::PWSfileV3(const StringX &filename, RWmode mode, VERSION version)
: PWSfile(filename, mode, version), m_nHashIters(0)
{
  m_IV = m_ipthing;
  m_terminal = TERMINAL_BLOCK;
}

PWSfileV3::~PWSfileV3()
{
}

int PWSfileV3::Open(const StringX &passkey)
{
  PWS_LOGIT;

  m_status = SUCCESS;

  ASSERT(m_curversion == V30);
  if (passkey.empty()) { // Can happen if db 'locked'
    pws_os::Trace(_T("PWSfileV3::Open(empty_passkey)\n"));
    return WRONG_PASSWORD;
  }
  m_passkey = passkey;

  FOpen();
  if (m_fd == nullptr)
    return CANT_OPEN_FILE;

  if (m_rw == Write) {
    m_status = WriteHeader();
  } else { // open for read
    m_status = ReadHeader();
    if (m_status != SUCCESS) {
      Close();
      return m_status;
    }
  }
  return m_status;
}

int PWSfileV3::Close()
{
  PWS_LOGIT;

  if (m_fd == nullptr)
    return SUCCESS; // idempotent

  // If we're here as part of failure handling,
  // no sense to work on digests, we might even
  // assert there...
  if (m_status != SUCCESS)
    return PWSfile::Close();

  unsigned char digest[SHA256::HASHLEN];
  m_hmac.Final(digest);

  // Write or verify HMAC, depending on RWmode.
  if (m_rw == Write) {
    size_t fret;
    fret = fwrite(TERMINAL_BLOCK, sizeof(TERMINAL_BLOCK), 1, m_fd);
    if (fret != 1) {
      (void)PWSfile::Close();
      return FAILURE;
    }
    fret = fwrite(digest, sizeof(digest), 1, m_fd);
    if (fret != 1) {
      (void)PWSfile::Close();
      return FAILURE;
    }
    return PWSfile::Close();
  } else { // Read
    // We're here *after* TERMINAL_BLOCK has been read
    // and detected (by _readcbc) - just read hmac & verify
    unsigned char d[SHA256::HASHLEN];
    if (fread(d, sizeof(d), 1, m_fd) == 1 &&
        memcmp(d, digest, SHA256::HASHLEN) == 0)
      return PWSfile::Close();
    else {
      (void)PWSfile::Close();
      return BAD_DIGEST;
    }
  }
}

const char V3TAG[4] = {'P','W','S','3'}; // ASCII chars, not wchar

int PWSfileV3::SanityCheck(FILE *stream)
{
  int retval = SUCCESS;
  size_t nread = 0;

  ASSERT(stream != nullptr);
  const long pos = ftell(stream); // restore when we're done

  // Is file too small?
  const auto file_length = pws_os::fileLength(stream);
  const unsigned long min_v3file_length = 232; // pre + post, no hdr or records

  // Does file have a valid header?
  if (file_length < sizeof(V3TAG)) {
    retval = NOT_PWS3_FILE;
    goto err;
  }
  char tag[sizeof(V3TAG)];
  nread = fread(tag, sizeof(tag), 1, stream);
  if (nread != 1) {
    retval = READ_FAIL;
    goto err;
  }
  if (memcmp(tag, V3TAG, sizeof(tag)) != 0) {
    retval = NOT_PWS3_FILE;
    goto err;
  }

  if (file_length < min_v3file_length)
    return TRUNCATED_FILE;
  // Does file have a valid EOF block?
  unsigned char eof_block[sizeof(TERMINAL_BLOCK)];
  if (fseek(stream, -int(sizeof(TERMINAL_BLOCK) + SHA256::HASHLEN), SEEK_END) != 0) {
    retval = READ_FAIL; // actually, seek error, but that's too nuanced
    goto err;
  }
  nread = fread(eof_block, sizeof(eof_block), 1, stream);
  if (nread != 1) {
    retval = READ_FAIL;
    goto err;
  }
  if (memcmp(eof_block, TERMINAL_BLOCK, sizeof(TERMINAL_BLOCK)) != 0)
    retval = SUCCESS; // because this is a sanity check: We might still be able to recover some data

err:
  fseek(stream, pos, SEEK_SET);
  return retval;
}

int PWSfileV3::CheckPasskey(const StringX &filename,
                            const StringX &passkey, FILE *a_fd,
                            unsigned char *aPtag, uint32 *nITER)
{
  PWS_LOGIT;

  FILE *fd = a_fd;
  SHA256 H;
  unsigned char Ptag[SHA256::HASHLEN];
  unsigned char *usedPtag = (aPtag == nullptr) ? Ptag : aPtag;


  if (fd == nullptr) {
    fd = pws_os::FOpen(filename.c_str(), _T("rb"));
  }
  if (fd == nullptr)
    return CANT_OPEN_FILE;

  int retval = SanityCheck(fd);
  if (retval != SUCCESS)
    goto err;

  fseek(fd, sizeof(V3TAG), SEEK_SET); // skip over tag
  unsigned char salt[PWSaltLength];
  if (fread(salt, 1, sizeof(salt), fd) != sizeof(salt)) {
    retval = READ_FAIL;
    goto err;
  }

  unsigned char Nb[sizeof(uint32)];
  if (fread(Nb, 1, sizeof(Nb), fd) != sizeof(Nb)) {
    retval = READ_FAIL;
    goto err;
  }
  { // block to shut up compiler warning w.r.t. goto
    const uint32 N = getInt32(Nb);

    if (N < MIN_HASH_ITERATIONS) {
      PWSTRACE(L"File's ITER value %d is below current minimum %d. It will be updated when file is saved", N, MIN_HASH_ITERATIONS);
    }

    if (nITER != nullptr)
      *nITER = N;

    StretchKey(salt, sizeof(salt), passkey, N, usedPtag);
  }
  unsigned char HPtag[SHA256::HASHLEN];
  H.Update(usedPtag, SHA256::HASHLEN);
  H.Final(HPtag);
  unsigned char readHPtag[SHA256::HASHLEN];
  if (fread(readHPtag, 1, sizeof(readHPtag), fd) != sizeof(readHPtag)) {
    retval = READ_FAIL;
    goto err;
  }
  if (memcmp(readHPtag, HPtag, sizeof(readHPtag)) != 0) {
    retval = WRONG_PASSWORD;
    goto err;
  }
err:
  if (a_fd == nullptr) // if we opened the file, we close it...
    fclose(fd);
  return retval;
}

size_t PWSfileV3::WriteCBC(unsigned char type, const StringX &data)
{
  const unsigned char *utf8(nullptr);
  size_t utf8Len(0);

  bool status = m_utf8conv.ToUTF8(data, utf8, utf8Len);
  if (!status)
    pws_os::Trace(_T("ToUTF8(%ls) failed\n"), data.c_str());
  return WriteCBC(type, utf8, utf8Len);
}

size_t PWSfileV3::WriteCBC(unsigned char type, const unsigned char *data,
                           size_t length)
{
  m_hmac.Update(data, static_cast<unsigned long>(length));
  return PWSfile::WriteCBC(type, data, length);
}

int PWSfileV3::WriteRecord(const CItemData &item)
{
  ASSERT(m_fd != nullptr);
  ASSERT(m_curversion == V30);
  return item.Write(this);
}

size_t PWSfileV3::ReadCBC(unsigned char &type, unsigned char* &data,
                          size_t &length)
{
  size_t numRead = PWSfile::ReadCBC(type, data, length);

  if (numRead > 0) {
    m_hmac.Update(data, static_cast<unsigned long>(length));
  }

  return numRead;
}

int PWSfileV3::ReadRecord(CItemData &item)
{
  ASSERT(m_fd != nullptr);
  ASSERT(m_curversion == V30);
  return item.Read(this);
}

void PWSfileV3::StretchKey(const unsigned char *salt, unsigned long saltLen,
                           const StringX &passkey,
                           unsigned int N, unsigned char *Ptag)
{
  /*
  * P' is the "stretched key" of the user's passphrase and the SALT, as defined
  * by the hash-function-based key stretching algorithm in
  * http://www.schneier.com/paper-low-entropy.pdf (Section 4.1), with SHA-256
  * as the hash function, and N iterations.
  */
  size_t passLen = 0;
  unsigned char *pstr = nullptr;

  ConvertPasskey(passkey, pstr, passLen);
  unsigned char *X = Ptag;
  SHA256 H0;
  H0.Update(pstr, passLen);
  H0.Update(salt, saltLen);
  H0.Final(X);

  trashMemory(pstr, passLen);
  delete[] pstr;

  for (unsigned int i = 0; i < N; i++) {
    SHA256 H;
    // The 2nd param in next line was sizeof(X) in Beta-1
    // (bug #1451422). This change broke the ability to read beta-1
    // generated databases. If this is really needed, we should
    // hack the read functionality to try both variants (ugh).
    H.Update(X, SHA256::HASHLEN);
    H.Final(X);
  }
}

// Following specific for PWSfileV3::WriteHeader
#define SAFE_FWRITE(p, sz, cnt, stream) \
  { \
    size_t _ret = fwrite(p, sz, cnt, stream); \
    if (_ret != cnt) { m_status = FAILURE; goto end;} \
  }

int PWSfileV3::WriteHeader()
{
  PWS_LOGIT;

  // Following code is divided into {} blocks to
  // prevent "uninitialized" compile errors, as we use
  // goto for error handling
  size_t numWritten;
  unsigned char salt[PWSaltLength];

  m_status = SUCCESS;

  // See formatV3.txt for explanation of what's written here and why
  uint32 NumHashIters;
  if (m_nHashIters < MIN_HASH_ITERATIONS)
    NumHashIters = MIN_HASH_ITERATIONS;
  else
    NumHashIters = m_nHashIters;

  SAFE_FWRITE(V3TAG, 1, sizeof(V3TAG), m_fd);

  static_assert(int(PWSaltLength) == int(SHA256::HASHLEN),
                "can't call HashRandom256");

  HashRandom256(salt);
  SAFE_FWRITE(salt, 1, sizeof(salt), m_fd);

  unsigned char Nb[sizeof(NumHashIters)];
  putInt32(Nb, NumHashIters);
  SAFE_FWRITE(Nb, 1, sizeof(Nb), m_fd);

  unsigned char Ptag[SHA256::HASHLEN];

  StretchKey(salt, sizeof(salt), m_passkey, NumHashIters, Ptag);

  {
    unsigned char HPtag[SHA256::HASHLEN];
    SHA256 H;
    H.Update(Ptag, sizeof(Ptag));
    H.Final(HPtag);
    SAFE_FWRITE(HPtag, 1, sizeof(HPtag), m_fd);
  }
  {
    PWSrand::GetInstance()->GetRandomData(m_key, sizeof(m_key));
    unsigned char B1B2[sizeof(m_key)];
    unsigned char L[32]; // for HMAC
    ASSERT(sizeof(B1B2) == 32); // Generalize later
    TwoFish TF(Ptag, sizeof(Ptag));
    TF.Encrypt(m_key, B1B2);
    TF.Encrypt(m_key + 16, B1B2 + 16);
    SAFE_FWRITE(B1B2, 1, sizeof(B1B2), m_fd);
    PWSrand::GetInstance()->GetRandomData(L, sizeof(L));
    unsigned char B3B4[sizeof(L)];
    ASSERT(sizeof(B3B4) == 32); // Generalize later
    TF.Encrypt(L, B3B4);
    TF.Encrypt(L + 16, B3B4 + 16);
    SAFE_FWRITE(B3B4, 1, sizeof(B3B4), m_fd);
    m_hmac.Init(L, sizeof(L));
  }
  {
    // See discussion in HashRandom256 to understand why we hash
    // random data instead of writing it directly
    unsigned char ip_rand[SHA256::HASHLEN];
    HashRandom256(ip_rand);
    static_assert(sizeof(ip_rand) >= sizeof(m_ipthing),
                  "m_ipthing can't be more that 32 bytes to use HashRandom256");
    memcpy(m_ipthing, ip_rand, sizeof(m_ipthing));
  }
  SAFE_FWRITE(m_ipthing, 1, sizeof(m_ipthing), m_fd);

  m_fish = new TwoFish(m_key, sizeof(m_key));

  // write some actual data (at last!)
  numWritten = 0;
  // Write version number
  unsigned char vnb[sizeof(VersionNum)];
  vnb[0] = static_cast<unsigned char>(VersionNum & 0xff);
  vnb[1] = static_cast<unsigned char>((VersionNum & 0xff00) >> 8);
  m_hdr.m_nCurrentMajorVersion = static_cast<unsigned short>((VersionNum & 0xff00) >> 8);
  m_hdr.m_nCurrentMinorVersion = static_cast<unsigned short>(VersionNum & 0xff);

  numWritten = WriteCBC(HDR_VERSION, vnb, sizeof(VersionNum));

  if (numWritten <= 0) { m_status = FAILURE; goto end; }

  // Write UUID
  if (m_hdr.m_file_uuid == pws_os::CUUID::NullUUID()) {
    // If not there or zeroed, create new
    CUUID uuid;
    m_hdr.m_file_uuid = uuid;
  }

  numWritten = WriteCBC(HDR_UUID, *m_hdr.m_file_uuid.GetARep(),
                        sizeof(uuid_array_t));
  if (numWritten <= 0) { m_status = FAILURE; goto end; }

  // Write (non default) user preferences
  numWritten = WriteCBC(HDR_NDPREFS, m_hdr.m_prefString.c_str());
  if (numWritten <= 0) { m_status = FAILURE; goto end; }

  // Write out display status
  if (!m_hdr.m_displaystatus.empty()) {
    StringX ds(_T(""));
    vector<bool>::const_iterator iter;
    for (iter = m_hdr.m_displaystatus.begin();
         iter != m_hdr.m_displaystatus.end(); iter++)
      ds += (*iter) ? _T("1") : _T("0");
    numWritten = WriteCBC(HDR_DISPSTAT, ds);
    if (numWritten <= 0) { m_status = FAILURE; goto end; }
  }

  // Write out time of this update
  time_t time_now;
  time(&time_now);
  // V3 still uses 32 bit time, so we truncate ruthlessly...
  unsigned char buf[4];
  putInt32(buf, static_cast<int32>(time_now));
  numWritten = WriteCBC(HDR_LASTUPDATETIME, buf, sizeof(buf));
  if (numWritten <= 0) { m_status = FAILURE; goto end; }
  m_hdr.m_whenlastsaved = time_now;

  // Write out last master password change time, if set
  if (m_hdr.m_whenpwdlastchanged != 0) {
    putInt32(buf, static_cast<int32>(m_hdr.m_whenpwdlastchanged));
    numWritten = WriteCBC(HDR_LASTPWDUPDATETIME, buf, sizeof(buf));
    if (numWritten <= 0) { m_status = FAILURE; goto end; }
  }

  // Write out who saved it!
  {
    const SysInfo *si = SysInfo::GetInstance();
    const stringT &user = si->GetRealUser();
    const stringT &sysname = si->GetRealHost();
    numWritten = WriteCBC(HDR_LASTUPDATEUSER, user.c_str());
    if (numWritten > 0)
      numWritten = WriteCBC(HDR_LASTUPDATEHOST, sysname.c_str());
    if (numWritten <= 0) { m_status = FAILURE; goto end; }
    m_hdr.m_lastsavedby = user.c_str();
    m_hdr.m_lastsavedon = sysname.c_str();
  }

  // Write out what saved it!
  numWritten = WriteCBC(HDR_LASTUPDATEAPPLICATION,
                        m_hdr.m_whatlastsaved);
  if (numWritten <= 0) { m_status = FAILURE; goto end; }

  if (!m_hdr.m_DB_Name.empty()) {
    numWritten = WriteCBC(HDR_DBNAME, m_hdr.m_DB_Name);
    if (numWritten <= 0) { m_status = FAILURE; goto end; }
  }
  if (!m_hdr.m_DB_Description.empty()) {
    numWritten = WriteCBC(HDR_DBDESC, m_hdr.m_DB_Description);
    if (numWritten <= 0) { m_status = FAILURE; goto end; }
  }
  if (!m_MapDBFilters.empty()) {
    coStringXStream oss;  // XML is always char not wchar_t
    m_MapDBFilters.WriteFilterXMLFile(oss, m_hdr, _T(""));
    numWritten = WriteCBC(HDR_FILTERS,
                          reinterpret_cast<const unsigned char *>(oss.str().c_str()),
                          oss.str().length());
    if (numWritten <= 0) { m_status = FAILURE; goto end; }
  }

  if (!m_hdr.m_RUEList.empty()) {
    coStringXStream oss;
    size_t num = m_hdr.m_RUEList.size();
    if (num > 255)
      num = 255;  // Do not exceed 2 hex character length field
    oss << setw(2) << setfill('0') << hex << num;
    auto iter = m_hdr.m_RUEList.begin();
    // Only save up to max as defined by FormatV3.
    for (size_t n = 0; n < num; n++, iter++) {
      const uuid_array_t *rep = iter->GetARep();
      for (size_t i = 0; i < sizeof(uuid_array_t); i++) {
        oss << setw(2) << setfill('0') << hex <<  static_cast<unsigned int>((*rep)[i]);
      }
    }

    numWritten = WriteCBC(HDR_RUE,
                          reinterpret_cast<const unsigned char *>(oss.str().c_str()),
                          oss.str().length());
    if (numWritten <= 0) { m_status = FAILURE; goto end; }
  }

  // Named Policies
  if (!m_MapPSWDPLC.empty()) {
    oStringXStream oss;
    oss.fill(charT('0'));

    size_t num = m_MapPSWDPLC.size();
    if (num > 255)
      num = 255;  // Do not exceed 2 hex character length field

    oss << setw(2) << hex << num;
    auto iter = m_MapPSWDPLC.begin();
    for (size_t n = 0; n < num; n++, iter++) {
      // The Policy name is limited to 255 characters.
      // This should have been prevented by the GUI.
      // If not, don't write it out as it may cause issues
      if (iter->first.length() > 255)
        continue;

      oss << setw(2) << hex << iter->first.length();
      oss << iter->first.c_str();
      StringX strpwp(iter->second);
      oss << strpwp.c_str();
      if (iter->second.symbols.empty()) {
        oss << _T("00");
      } else {
        oss << setw(2) << hex << iter->second.symbols.length();
        oss << iter->second.symbols.c_str();
      }
    }

    numWritten = WriteCBC(HDR_PSWDPOLICIES, StringX(oss.str().c_str()));
    if (numWritten <= 0) { m_status = FAILURE; goto end; }
  }

  // Empty Groups
  for (size_t n = 0; n < m_vEmptyGroups.size(); n++) {
    numWritten = WriteCBC(HDR_EMPTYGROUP, m_vEmptyGroups[n]);
    if (numWritten <= 0) { m_status = FAILURE; goto end; }
  }

  for (UnknownFieldList::iterator vi_IterUHFE = m_UHFL.begin();
       vi_IterUHFE != m_UHFL.end(); vi_IterUHFE++) {
    UnknownFieldEntry &unkhfe = *vi_IterUHFE;
    numWritten = WriteCBC(unkhfe.uc_Type,
                          unkhfe.uc_pUField, static_cast<unsigned int>(unkhfe.st_length));
    if (numWritten <= 0) { m_status = FAILURE; goto end; }
  }

  if (m_hdr.m_yubi_sk != nullptr) {
    numWritten = WriteCBC(HDR_YUBI_SK, m_hdr.m_yubi_sk, PWSfileHeader::YUBI_SK_LEN);
    if (numWritten <= 0) { m_status = FAILURE; goto end; }
  }

  // Write zero-length end-of-record type item
  numWritten = WriteCBC(HDR_END, nullptr, 0);
  if (numWritten <= 0) { m_status = FAILURE; goto end; }

 end:
  if (m_status != SUCCESS)
    Close();
  return m_status;
}

int PWSfileV3::ReadHeader()
{
  PWS_LOGIT;

  unsigned char Ptag[SHA256::HASHLEN];
  m_status = CheckPasskey(m_filename, m_passkey, m_fd,
                          Ptag, &m_nHashIters);

  if (m_status != SUCCESS) {
    Close();
    return m_status;
  }

  unsigned char B1B2[sizeof(m_key)];
  ASSERT(sizeof(B1B2) == 32); // Generalize later
  if (fread(B1B2, 1, sizeof(B1B2), m_fd) != sizeof(B1B2)) {
    Close();
    return READ_FAIL;
  }
  TwoFish TF(Ptag, sizeof(Ptag));
  TF.Decrypt(B1B2, m_key);
  TF.Decrypt(B1B2 + 16, m_key + 16);

  unsigned char L[32]; // for HMAC
  unsigned char B3B4[sizeof(L)];
  ASSERT(sizeof(B3B4) == 32); // Generalize later
  if (fread(B3B4, 1, sizeof(B3B4), m_fd) != sizeof(B3B4)) {
    Close();
    return READ_FAIL;
  }
  TF.Decrypt(B3B4, L);
  TF.Decrypt(B3B4 + 16, L + 16);

  m_hmac.Init(L, sizeof(L));

  if (fread(m_ipthing, 1, sizeof(m_ipthing), m_fd) != sizeof(m_ipthing)) {
    Close();
    return READ_FAIL;
  }

  m_fish = new TwoFish(m_key, sizeof(m_key));

  unsigned char fieldType;
  StringX text;
  bool utf8status;
  unsigned char *utf8 = nullptr;
  size_t utf8Len = 0;
  bool found0302UserHost = false; // to resolve potential conflicts

  do {
    if (ReadCBC(fieldType, utf8, utf8Len) == 0)
      continue;

    switch (fieldType) {
    case HDR_VERSION: /* version */
      // in Beta, VersionNum was an int (4 bytes) instead of short (2)
      // This hack keeps bwd compatibility.
      if (utf8Len != sizeof(VersionNum) &&
          utf8Len != sizeof(int32)) {
        delete[] utf8;
        Close();
        return FAILURE;
      }
      if (utf8[1] !=
          static_cast<unsigned char>((VersionNum & 0xff00) >> 8)) {
        //major version mismatch
        delete[] utf8;
        Close();
        return UNSUPPORTED_VERSION;
      }
      // for now we assume that minor version changes will
      // be backward-compatible
      m_hdr.m_nCurrentMajorVersion = static_cast<unsigned short>(utf8[1]);
      m_hdr.m_nCurrentMinorVersion = static_cast<unsigned short>(utf8[0]);
      break;

    case HDR_UUID: /* UUID */
      if (utf8Len != sizeof(uuid_array_t)) {
        delete[] utf8;
        Close();
        return FAILURE;
      }
      uuid_array_t ua;
      memcpy(ua, utf8, sizeof(ua));
      m_hdr.m_file_uuid = pws_os::CUUID(ua);
      break;

    case HDR_NDPREFS: /* Non-default user preferences */
      if (utf8Len != 0) {
        if (utf8 != nullptr) utf8[utf8Len] = '\0';
        StringX pref;
        utf8status = m_utf8conv.FromUTF8(utf8, utf8Len, pref);
        m_hdr.m_prefString = pref;
        if (!utf8status)
          pws_os::Trace0(_T("FromUTF8(m_prefString) failed\n"));
      } else
        m_hdr.m_prefString = _T("");
      break;

    case HDR_DISPSTAT: /* Tree Display Status */
      if (utf8 != nullptr) utf8[utf8Len] = '\0';
      utf8status = m_utf8conv.FromUTF8(utf8, utf8Len, text);
      for (StringX::iterator iter = text.begin(); iter != text.end(); iter++) {
        const TCHAR v = *iter;
        m_hdr.m_displaystatus.push_back(v == TCHAR('1'));
      }
      if (!utf8status)
        pws_os::Trace0(_T("FromUTF8(m_displaystatus) failed\n"));
      break;

    case HDR_LASTUPDATETIME: /* When last saved */
      m_hdr.m_whenlastsaved = 0;
      if (utf8Len == 8) {
        // Handle pre-3.09 implementations that mistakenly
        // stored this as a hex value
        if (utf8 != nullptr) utf8[utf8Len] = '\0';
        utf8status = m_utf8conv.FromUTF8(utf8, utf8Len, text);
        if (utf8status) {
          iStringXStream is(text);
          is >> hex >> m_hdr.m_whenlastsaved;
          if (is.fail()) {
            // Perhaps 8 byte time_t representation?
            m_hdr.m_whenlastsaved = 0;
          } else {
            pws_os::Trace0(_T("Pre-3.09 HDR_LASTUPDATETIME - hex string found\n"));
          }
        }
      }
      if (m_hdr.m_whenlastsaved == 0) {
        // Here if 8 byte non-hex or != 8 byte
        if (!PWSUtil::pull_time(m_hdr.m_whenlastsaved, utf8, utf8Len))
          pws_os::Trace0(_T("Failed to pull_time(m_whenlastsaved)\n"));
      }
      break;

    case HDR_LASTPWDUPDATETIME: /* when was master password last changed */
      m_hdr.m_whenpwdlastchanged = 0;
      if (!PWSUtil::pull_time(m_hdr.m_whenpwdlastchanged, utf8, utf8Len)) {
        pws_os::Trace0(_T("Failed to pull_time(m_whenpwdlastchanged)\n"));
      }
      break;

    case HDR_LASTUPDATEUSERHOST: /* who last saved */
        // DEPRECATED, but we still know how to read this
        if (!found0302UserHost) { // if new fields also found, don't overwrite
          if (utf8 != nullptr) utf8[utf8Len] = '\0';
          utf8status = m_utf8conv.FromUTF8(utf8, utf8Len, text);
          if (utf8status) {
            StringX tlen = text.substr(0, 4);
            iStringXStream is(tlen);
            unsigned int ulen = 0;
            is >> hex >> ulen;
            StringX uh = text.substr(4);
            m_hdr.m_lastsavedby = uh.substr(0, ulen);
            m_hdr.m_lastsavedon = uh.substr(ulen);
          } else
            pws_os::Trace0(_T("FromUTF8(m_wholastsaved) failed\n"));
        }
        break;

      case HDR_LASTUPDATEAPPLICATION: /* and by what */
        if (utf8 != nullptr) utf8[utf8Len] = '\0';
        utf8status = m_utf8conv.FromUTF8(utf8, utf8Len, text);
        m_hdr.m_whatlastsaved = text;
        if (!utf8status)
          pws_os::Trace0(_T("FromUTF8(m_whatlastsaved) failed\n"));
        break;

      case HDR_LASTUPDATEUSER:
        if (utf8 != nullptr) utf8[utf8Len] = '\0';
        utf8status = m_utf8conv.FromUTF8(utf8, utf8Len, text);
        found0302UserHost = true; // so HDR_LASTUPDATEUSERHOST won't override
        m_hdr.m_lastsavedby = text;
        break;

      case HDR_LASTUPDATEHOST:
        if (utf8 != nullptr) utf8[utf8Len] = '\0';
        utf8status = m_utf8conv.FromUTF8(utf8, utf8Len, text);
        found0302UserHost = true; // so HDR_LASTUPDATEUSERHOST won't override
        m_hdr.m_lastsavedon = text;
        break;

      case HDR_DBNAME:
        if (utf8 != nullptr) utf8[utf8Len] = '\0';
        utf8status = m_utf8conv.FromUTF8(utf8, utf8Len, text);
        m_hdr.m_DB_Name = text;
        break;

      case HDR_DBDESC:
        if (utf8 != nullptr) utf8[utf8Len] = '\0';
        utf8status = m_utf8conv.FromUTF8(utf8, utf8Len, text);
        m_hdr.m_DB_Description = text;
        break;

      case HDR_FILTERS:
        if (utf8 != nullptr) utf8[utf8Len] = '\0';
        if (utf8Len == 0) break;
        utf8status = m_utf8conv.FromUTF8(utf8, utf8Len, text);
        if (utf8Len > 0) {
          stringT strErrors;
#if !defined(USE_XML_LIBRARY) || (!defined(_WIN32) && USE_XML_LIBRARY == MSXML)
          // Using PUGI XML we do not need XDS File
          stringT XSDFilename = _T("");
#else
          stringT XSDFilename = PWSdirs::GetXMLDir() + _T("pwsafe_filter.xsd");
          if (!pws_os::FileExists(XSDFilename)) {
            // No filter schema => user won't be able to access stored filters
            // Inform her of the fact (probably an installation problem).
            stringT message, message2;
            Format(message, IDSC_MISSINGXSD, L"pwsafe_filter.xsd");
            LoadAString(message2, IDSC_FILTERSKEPT);
            message += stringT(_T("\n\n")) + message2;
            if (m_pReporter != nullptr)
              (*m_pReporter)(message);

            // Treat it as an Unknown field!
            // Maybe user used a later version of PWS
            // and we don't want to lose anything
            UnknownFieldEntry unkhfe(fieldType, utf8Len, utf8);
            m_UHFL.push_back(unkhfe);
            break;
          }
#endif
          int rc = m_MapDBFilters.ImportFilterXMLFile(FPOOL_DATABASE, text.c_str(), _T(""),
                                                      XSDFilename.c_str(),
                                                      strErrors, m_pAsker);
          if (rc != PWScore::SUCCESS) {
            // Can't parse it - treat as an unknown field,
            // Notify user that filter won't be available
            stringT message;
            LoadAString(message, IDSC_CANTPROCESSDBFILTERS);
            if (m_pReporter != nullptr)
              (*m_pReporter)(message);
            pws_os::Trace(L"Error while parsing header filters.\n\tData: %ls\n\tErrors: %ls\n",
                          text.c_str(), strErrors.c_str());
            UnknownFieldEntry unkhfe(fieldType, utf8Len, utf8);
            m_UHFL.push_back(unkhfe);
          }
        }
        break;

      case HDR_RUE:
        {
          if (utf8 != nullptr) utf8[utf8Len] = '\0';
          // All data is character representation of hex - i.e. 0-9a-f
          // No need to convert from char.
          std::string temp = reinterpret_cast<char *>(utf8);

          // Get number of entries
          int num(0);
          std::istringstream is(temp.substr(0, 2));
          is >> hex >> num;

          // verify we have enough data
          if (utf8Len != num * sizeof(uuid_array_t) * 2 + 2)
            break;

          // Get the entries and save them
          size_t j = 2;
          for (int n = 0; n < num; n++) {
            unsigned int x(0);
            uuid_array_t tmp_ua;
            for (size_t i = 0; i < sizeof(uuid_array_t); i++, j += 2) {
              stringstream ss;
              ss.str(temp.substr(j, 2));
              ss >> hex >> x;
              tmp_ua[i] = static_cast<unsigned char>(x);
            }
            const CUUID uuid(tmp_ua);
            if (uuid != CUUID::NullUUID())
              m_hdr.m_RUEList.push_back(uuid);
          }
          break;
        }

      case HDR_YUBI_SK:
        if (utf8Len != PWSfileHeader::YUBI_SK_LEN) {
          delete[] utf8;
          Close();
          return FAILURE;
        }
        m_hdr.m_yubi_sk = new unsigned char[PWSfileHeader::YUBI_SK_LEN];
        memcpy(m_hdr.m_yubi_sk, utf8, PWSfileHeader::YUBI_SK_LEN);
        break;

      case HDR_PSWDPOLICIES:
        /**
         * Very sad situation here: this field code was also assigned to
         * YUBI_SK in 3.27Y. Here we try to infer the actual type based
         * on the actual value stored in the field.
         * Specifically, YUBI_SK is YUBI_SK_LEN bytes of binary data, whereas
         * HDR_PSWDPOLICIES is of varying length, starting with at least 4 hex
         * digits.
         */
        if (utf8Len != PWSfileHeader::YUBI_SK_LEN ||
            (utf8Len >= 4 &&
             isxdigit(utf8[0]) && isxdigit(utf8[1]) &&
             isxdigit(utf8[1]) && isxdigit(utf8[2]))) {
          if (utf8 != nullptr) utf8[utf8Len] = '\0';
          utf8status = m_utf8conv.FromUTF8(utf8, utf8Len, text);
          if (utf8status) {
            const size_t recordlength = text.length();
            StringX sxBlank(_T(" "));  // Needed in case hex value is all zeroes!
            StringX sxTemp;

            // Get number of polices
            sxTemp = text.substr(0, 2) + sxBlank;
            size_t j = 2;  // Skip over # name entries
            iStringXStream is(sxTemp);
            int num(0);
            is >> hex >> num;

            // Get the policies and save them
            for (int n = 0; n < num; n++) {
              if (j > recordlength) break;  // Error

              unsigned int namelength, symbollength;

              sxTemp = text.substr(j, 2) + sxBlank;
              iStringXStream tmp_is(sxTemp);
              j += 2;  // Skip over name length

              tmp_is >> hex >> namelength;
              if (j + namelength > recordlength) break;  // Error

              StringX sxPolicyName = text.substr(j, namelength);
              j += namelength;  // Skip over name
              if (j + 19 > recordlength) break;  // Error

              StringX cs_pwp(text.substr(j, 19));
              PWPolicy pwp(cs_pwp);
              j += 19;  // Skip over pwp

              if (j + 2 > recordlength) break;  // Error
              sxTemp = text.substr(j, 2) + sxBlank;
              tmp_is.str(sxTemp);
              j += 2;  // Skip over symbols length
              tmp_is >> hex >> symbollength;

              StringX sxSymbols;
              if (symbollength != 0) {
                if (j + symbollength > recordlength) break;  // Error
                sxSymbols = text.substr(j, symbollength);
                j += symbollength;  // Skip over symbols
              }
              pwp.symbols = sxSymbols;

              pair< map<StringX, PWPolicy>::iterator, bool > pr;
              pr = m_MapPSWDPLC.insert(PSWDPolicyMapPair(sxPolicyName, pwp));
              if (!pr.second) break; // Error
            }
          }
        } else { // Looks like YUBI_OLD_SK: field length is exactly YUBI_SK_LEN
          //        and at least one non-hex character in first 4 of field.
          m_hdr.m_yubi_sk = new unsigned char[PWSfileHeader::YUBI_SK_LEN];
          memcpy(m_hdr.m_yubi_sk, utf8, PWSfileHeader::YUBI_SK_LEN);
        }
        break;

      case HDR_EMPTYGROUP:
        {
          if (utf8 != nullptr) utf8[utf8Len] = '\0';
          utf8status = m_utf8conv.FromUTF8(utf8, utf8Len, text);
          if (utf8status) {
            m_vEmptyGroups.push_back(text);
          }
          break;
        }

      case HDR_END: /* process END so not to treat it as 'unknown' */
        break;

      default:
        // Save unknown fields that may be addded by future versions
        UnknownFieldEntry unkhfe(fieldType, utf8Len, utf8);

        m_UHFL.push_back(unkhfe);
#if 0
#ifdef _DEBUG
        stringT stimestamp;
        PWSUtil::GetTimeStamp(stimestamp);
        pws_os::Trace(_T("Header has unknown field: %02x, length %d/0x%04x, value:\n"),
                      fieldType, utf8Len, utf8Len);
        pws_os::HexDump(utf8, utf8Len, stimestamp);
#endif
#endif
        break;
      }
      delete[] utf8; utf8 = nullptr; utf8Len = 0;
    } while (fieldType != HDR_END);

  // Now sort it for when we compare.
  std::sort(m_vEmptyGroups.begin(), m_vEmptyGroups.end());

    return SUCCESS;
  }

  bool PWSfileV3::IsV3x(const StringX &filename, VERSION &v)
  {
    // This is written so as to support V30, V31, V3x...

    ASSERT(pws_os::FileExists(filename.c_str()));
    FILE *fd = pws_os::FOpen(filename.c_str(), _T("rb"));

    ASSERT(fd != nullptr);
    if (fd == nullptr)
      return false;
    char tag[sizeof(V3TAG)];
    auto nread = fread(tag, 1, sizeof(tag), fd);
    fclose(fd);
    if (nread != sizeof(tag)) {
      v = UNKNOWN_VERSION;
      return false;
    }

    if (memcmp(tag, V3TAG, sizeof(tag)) == 0) {
      v = V30;
      return true;
    } else {
      v = UNKNOWN_VERSION;
      return false;
    }
  }<|MERGE_RESOLUTION|>--- conflicted
+++ resolved
@@ -54,11 +54,7 @@
  *         V3.29Y          0x030C
  *         V3.30           0x030D
  *         V3.47           0x030E
-<<<<<<< HEAD
- *         V3.68           0x030F
-=======
- *         V3.68           0x030F (no new fields, MIN_HASH_ITERATIONS updated)
->>>>>>> 2cbe44c8
+ *         V3.68           0x030F (new fields and MIN_HASH_ITERATIONS updated)
 */
 
 const short VersionNum = 0x030F;
