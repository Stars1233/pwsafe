--- conflicted
+++ resolved
@@ -180,7 +180,6 @@
   EXPECT_EQ(PWSfile::SUCCESS, fr.Close());
 }
 
-<<<<<<< HEAD
 TEST_F(FileV3Test, AttachmentTest)
 {
   int attSizes[] = {0, 1, 8, 15, 16, 17, 32, 48 };
@@ -210,8 +209,8 @@
     EXPECT_EQ(PWSfile::END_OF_FILE, fr.ReadRecord(item));
     EXPECT_EQ(PWSfile::SUCCESS, fr.Close());
   }
-=======
-TEST_F(FileV3Test, V4Extension)
+
+  TEST_F(FileV3Test, V4Extension)
 {
   PWScore core;
   stringT fname4(_T("V3test.psafe4"));
@@ -228,5 +227,4 @@
   EXPECT_EQ(PWSfile::SUCCESS, core.ReadFile(fname4.c_str(), passphrase, true));
 
   ASSERT_EQ(0, std::rename("V3test.psafe4", "V3test.psafe3"));
->>>>>>> 2cbe44c8
 }