﻿<?xml version="1.0" encoding="utf-8"?>
<Project DefaultTargets="Build" ToolsVersion="14.0" xmlns="http://schemas.microsoft.com/developer/msbuild/2003">
  <ItemGroup Label="ProjectConfigurations">
<<<<<<< HEAD
    <ProjectConfiguration Include="DebugM|Win32">
      <Configuration>DebugM</Configuration>
      <Platform>Win32</Platform>
    </ProjectConfiguration>
    <ProjectConfiguration Include="DebugM|x64">
      <Configuration>DebugM</Configuration>
=======
    <ProjectConfiguration Include="Debug|Win32">
      <Configuration>Debug</Configuration>
      <Platform>Win32</Platform>
    </ProjectConfiguration>
    <ProjectConfiguration Include="Debug|x64">
      <Configuration>Debug</Configuration>
>>>>>>> 3ec1b2ed
      <Platform>x64</Platform>
    </ProjectConfiguration>
  </ItemGroup>
  <PropertyGroup Label="Globals">
    <ProjectName>coretest</ProjectName>
    <ProjectGuid>{0FF1232A-8377-4271-BC22-04E57A39FFB6}</ProjectGuid>
    <RootNamespace>coretest</RootNamespace>
    <Keyword>MFCProj</Keyword>
    <WindowsTargetPlatformVersion>8.1</WindowsTargetPlatformVersion>
  </PropertyGroup>
  <Import Project="$(VCTargetsPath)\Microsoft.Cpp.Default.props" />
<<<<<<< HEAD
  <PropertyGroup Condition="'$(Configuration)|$(Platform)'=='DebugM|Win32'" Label="Configuration">
=======
  <PropertyGroup Condition="'$(Configuration)|$(Platform)'=='Debug|Win32'" Label="Configuration">
>>>>>>> 3ec1b2ed
    <ConfigurationType>Application</ConfigurationType>
    <UseOfMfc>Static</UseOfMfc>
    <CharacterSet>Unicode</CharacterSet>
    <PlatformToolset>v140</PlatformToolset>
  </PropertyGroup>
<<<<<<< HEAD
  <PropertyGroup Condition="'$(Configuration)|$(Platform)'=='DebugM|x64'" Label="Configuration">
=======
  <PropertyGroup Condition="'$(Configuration)|$(Platform)'=='Debug|x64'" Label="Configuration">
>>>>>>> 3ec1b2ed
    <ConfigurationType>Application</ConfigurationType>
    <UseOfMfc>Static</UseOfMfc>
    <CharacterSet>Unicode</CharacterSet>
    <PlatformToolset>v140</PlatformToolset>
  </PropertyGroup>
  <Import Project="$(VCTargetsPath)\Microsoft.Cpp.props" />
  <ImportGroup Label="ExtensionSettings">
  </ImportGroup>
<<<<<<< HEAD
  <ImportGroup Condition="'$(Configuration)|$(Platform)'=='DebugM|Win32'" Label="PropertySheets">
    <Import Project="$(UserRootDir)\Microsoft.Cpp.$(Platform).user.props" Condition="exists('$(UserRootDir)\Microsoft.Cpp.$(Platform).user.props')" Label="LocalAppDataPlatform" />
    <Import Project="$(VCTargetsPath)Microsoft.CPP.UpgradeFromVC71.props" />
    <Import Project="..\ui\Windows\UserVariables-14.props" />
  </ImportGroup>
  <ImportGroup Condition="'$(Configuration)|$(Platform)'=='DebugM|x64'" Label="PropertySheets">
    <Import Project="$(UserRootDir)\Microsoft.Cpp.$(Platform).user.props" Condition="exists('$(UserRootDir)\Microsoft.Cpp.$(Platform).user.props')" Label="LocalAppDataPlatform" />
    <Import Project="$(VCTargetsPath)Microsoft.CPP.UpgradeFromVC71.props" />
=======
  <ImportGroup Condition="'$(Configuration)|$(Platform)'=='Debug|Win32'" Label="PropertySheets">
    <Import Project="$(UserRootDir)\Microsoft.Cpp.$(Platform).user.props" Condition="exists('$(UserRootDir)\Microsoft.Cpp.$(Platform).user.props')" Label="LocalAppDataPlatform" />
    <Import Project="..\ui\Windows\UserVariables-14.props" />
  </ImportGroup>
  <ImportGroup Condition="'$(Configuration)|$(Platform)'=='Debug|x64'" Label="PropertySheets">
    <Import Project="$(UserRootDir)\Microsoft.Cpp.$(Platform).user.props" Condition="exists('$(UserRootDir)\Microsoft.Cpp.$(Platform).user.props')" Label="LocalAppDataPlatform" />
>>>>>>> 3ec1b2ed
    <Import Project="..\ui\Windows\UserVariables-14.props" />
  </ImportGroup>
  <PropertyGroup Label="UserMacros" />
  <PropertyGroup>
<<<<<<< HEAD
    <OutDir Condition="'$(Configuration)|$(Platform)'=='DebugM|Win32'">$(PWSBin)\</OutDir>
    <OutDir Condition="'$(Configuration)|$(Platform)'=='DebugM|x64'">$(PWSBin)64\</OutDir>
    <IntDir Condition="'$(Configuration)|$(Platform)'=='DebugM|Win32'">$(PWSObj)\$(ProjectName)\</IntDir>
    <IntDir Condition="'$(Configuration)|$(Platform)'=='DebugM|x64'">$(PWSObj)64\$(ProjectName)\</IntDir>
    <LinkIncremental Condition="'$(Configuration)|$(Platform)'=='DebugM|Win32'">false</LinkIncremental>
    <LinkIncremental Condition="'$(Configuration)|$(Platform)'=='DebugM|x64'">false</LinkIncremental>
    <TargetName Condition="'$(Configuration)|$(Platform)'=='DebugM|Win32'">coretest</TargetName>
    <TargetName Condition="'$(Configuration)|$(Platform)'=='DebugM|x64'">coretest</TargetName>
  </PropertyGroup>
  <ItemDefinitionGroup Condition="'$(Configuration)|$(Platform)'=='DebugM|Win32'">
=======
    <OutDir Condition="'$(Configuration)|$(Platform)'=='Debug|Win32'">$(PWSBin)\</OutDir>
    <OutDir Condition="'$(Configuration)|$(Platform)'=='Debug|x64'">$(PWSBin)64\</OutDir>
    <IntDir Condition="'$(Configuration)|$(Platform)'=='Debug|Win32'">$(PWSObj)\$(ProjectName)\</IntDir>
    <IntDir Condition="'$(Configuration)|$(Platform)'=='Debug|x64'">$(PWSObj)64\$(ProjectName)\</IntDir>
    <LinkIncremental Condition="'$(Configuration)|$(Platform)'=='Debug|Win32'">false</LinkIncremental>
    <LinkIncremental Condition="'$(Configuration)|$(Platform)'=='Debug|x64'">false</LinkIncremental>
    <TargetName Condition="'$(Configuration)|$(Platform)'=='Debug|Win32'">coretest</TargetName>
    <TargetName Condition="'$(Configuration)|$(Platform)'=='Debug|x64'">coretest</TargetName>
  </PropertyGroup>
  <ItemDefinitionGroup Condition="'$(Configuration)|$(Platform)'=='Debug|Win32'">
>>>>>>> 3ec1b2ed
    <Midl>
      <TypeLibraryName>$(PWSObj)\$(ProjectName)/coretest.tlb</TypeLibraryName>
      <HeaderFileName>
      </HeaderFileName>
    </Midl>
    <ClCompile>
      <Optimization>Disabled</Optimization>
      <AdditionalIncludeDirectories>$(GtestIncDir);..;%(AdditionalIncludeDirectories)</AdditionalIncludeDirectories>
      <PreprocessorDefinitions>WIN32;_DEBUG;_CONSOLE;_CRT_SECURE_CPP_OVERLOAD_STANDARD_NAMES=1;_CRT_SECURE_CPP_OVERLOAD_STANDARD_NAMES_COUNT=1;WINVER=0x0601;%(PreprocessorDefinitions)</PreprocessorDefinitions>
      <BasicRuntimeChecks>EnableFastChecks</BasicRuntimeChecks>
      <RuntimeLibrary>MultiThreadedDebug</RuntimeLibrary>
      <TreatWChar_tAsBuiltInType>true</TreatWChar_tAsBuiltInType>
      <RuntimeTypeInfo>true</RuntimeTypeInfo>
      <PrecompiledHeader>NotUsing</PrecompiledHeader>
      <BrowseInformation>true</BrowseInformation>
      <WarningLevel>Level4</WarningLevel>
      <SuppressStartupBanner>true</SuppressStartupBanner>
      <DebugInformationFormat>ProgramDatabase</DebugInformationFormat>
      <CompileAs>Default</CompileAs>
      <EnableEnhancedInstructionSet>NoExtensions</EnableEnhancedInstructionSet>
    </ClCompile>
    <ResourceCompile>
      <PreprocessorDefinitions>_DEBUG;%(PreprocessorDefinitions)</PreprocessorDefinitions>
      <Culture>0x0409</Culture>
    </ResourceCompile>
    <Link>
      <AdditionalDependencies>core.lib;os.lib;gtestd.lib;Rpcrt4.lib;%(AdditionalDependencies)</AdditionalDependencies>
      <OutputFile>$(PWSBin)\coretest.exe</OutputFile>
      <SuppressStartupBanner>true</SuppressStartupBanner>
      <AdditionalLibraryDirectories>$(PWSLib);$(GtestLibDir)/Debug;%(AdditionalLibraryDirectories)</AdditionalLibraryDirectories>
      <IgnoreAllDefaultLibraries>false</IgnoreAllDefaultLibraries>
      <IgnoreSpecificDefaultLibraries>%(IgnoreSpecificDefaultLibraries)</IgnoreSpecificDefaultLibraries>
      <GenerateDebugInformation>true</GenerateDebugInformation>
      <SubSystem>Console</SubSystem>
      <TargetMachine>MachineX86</TargetMachine>
    </Link>
  </ItemDefinitionGroup>
<<<<<<< HEAD
  <ItemDefinitionGroup Condition="'$(Configuration)|$(Platform)'=='DebugM|x64'">
=======
  <ItemDefinitionGroup Condition="'$(Configuration)|$(Platform)'=='Debug|x64'">
>>>>>>> 3ec1b2ed
    <Midl>
      <TypeLibraryName>$(PWSObj)64\$(ProjectName)/coretest.tlb</TypeLibraryName>
      <HeaderFileName>
      </HeaderFileName>
    </Midl>
    <ClCompile>
      <Optimization>Disabled</Optimization>
      <AdditionalIncludeDirectories>$(GtestIncDir);..;%(AdditionalIncludeDirectories)</AdditionalIncludeDirectories>
<<<<<<< HEAD
      <PreprocessorDefinitions>WIN32;_DEBUG;_CONSOLE;_CRT_SECURE_CPP_OVERLOAD_STANDARD_NAMES=1;_CRT_SECURE_CPP_OVERLOAD_STANDARD_NAMES_COUNT=1;WINVER=0x0601;%(PreprocessorDefinitions)</PreprocessorDefinitions>
=======
      <PreprocessorDefinitions>WIN32;WIN64;_DEBUG;_CONSOLE;_CRT_SECURE_CPP_OVERLOAD_STANDARD_NAMES=1;_CRT_SECURE_CPP_OVERLOAD_STANDARD_NAMES_COUNT=1;WINVER=0x0601;%(PreprocessorDefinitions)</PreprocessorDefinitions>
>>>>>>> 3ec1b2ed
      <BasicRuntimeChecks>EnableFastChecks</BasicRuntimeChecks>
      <RuntimeLibrary>MultiThreadedDebug</RuntimeLibrary>
      <TreatWChar_tAsBuiltInType>true</TreatWChar_tAsBuiltInType>
      <RuntimeTypeInfo>true</RuntimeTypeInfo>
<<<<<<< HEAD
      <PrecompiledHeader>NotUsing</PrecompiledHeader>
=======
      <PrecompiledHeader>
      </PrecompiledHeader>
>>>>>>> 3ec1b2ed
      <BrowseInformation>true</BrowseInformation>
      <WarningLevel>Level4</WarningLevel>
      <SuppressStartupBanner>true</SuppressStartupBanner>
      <DebugInformationFormat>ProgramDatabase</DebugInformationFormat>
      <CompileAs>Default</CompileAs>
    </ClCompile>
    <ResourceCompile>
      <PreprocessorDefinitions>_DEBUG;%(PreprocessorDefinitions)</PreprocessorDefinitions>
      <Culture>0x0409</Culture>
    </ResourceCompile>
    <Link>
      <AdditionalDependencies>core.lib;os.lib;gtestd.lib;Rpcrt4.lib;%(AdditionalDependencies)</AdditionalDependencies>
      <OutputFile>$(PWSBin)64\coretest.exe</OutputFile>
      <SuppressStartupBanner>true</SuppressStartupBanner>
      <AdditionalLibraryDirectories>$(PWSLib)64;$(GtestLibDir)\Debug64;%(AdditionalLibraryDirectories)</AdditionalLibraryDirectories>
      <IgnoreAllDefaultLibraries>false</IgnoreAllDefaultLibraries>
      <IgnoreSpecificDefaultLibraries>%(IgnoreSpecificDefaultLibraries)</IgnoreSpecificDefaultLibraries>
      <GenerateDebugInformation>true</GenerateDebugInformation>
      <SubSystem>Console</SubSystem>
    </Link>
  </ItemDefinitionGroup>
  <ItemGroup>
    <ClCompile Include="AESTest.cpp" />
    <ClCompile Include="AliasShortcutTest.cpp" />
    <ClCompile Include="BlowFishTest.cpp" />
    <ClCompile Include="CommandsTest.cpp" />
    <ClCompile Include="coretest.cpp">
<<<<<<< HEAD
      <PreprocessToFile Condition="'$(Configuration)|$(Platform)'=='DebugM|Win32'">false</PreprocessToFile>
      <PreprocessToFile Condition="'$(Configuration)|$(Platform)'=='DebugM|x64'">false</PreprocessToFile>
      <PreprocessSuppressLineNumbers Condition="'$(Configuration)|$(Platform)'=='DebugM|Win32'">false</PreprocessSuppressLineNumbers>
      <PreprocessSuppressLineNumbers Condition="'$(Configuration)|$(Platform)'=='DebugM|x64'">false</PreprocessSuppressLineNumbers>
=======
      <PreprocessToFile Condition="'$(Configuration)|$(Platform)'=='Debug|Win32'">false</PreprocessToFile>
      <PreprocessToFile Condition="'$(Configuration)|$(Platform)'=='Debug|x64'">false</PreprocessToFile>
      <PreprocessSuppressLineNumbers Condition="'$(Configuration)|$(Platform)'=='Debug|Win32'">false</PreprocessSuppressLineNumbers>
      <PreprocessSuppressLineNumbers Condition="'$(Configuration)|$(Platform)'=='Debug|x64'">false</PreprocessSuppressLineNumbers>
>>>>>>> 3ec1b2ed
    </ClCompile>
    <ClCompile Include="FileV3Test.cpp" />
    <ClCompile Include="FileV4Test.cpp" />
    <ClCompile Include="HMAC_SHA256Test.cpp" />
    <ClCompile Include="ItemAttTest.cpp" />
    <ClCompile Include="ItemDataTest.cpp" />
    <ClCompile Include="ItemFieldTest.cpp" />
    <ClCompile Include="KeyWrapTest.cpp" />
    <ClCompile Include="OSTest.cpp" />
    <ClCompile Include="SHA256Test.cpp" />
    <ClCompile Include="StringXTest.cpp" />
    <ClCompile Include="TwoFishTest.cpp" />
  </ItemGroup>
  <ItemGroup>
    <ProjectReference Include="..\core\core-14.vcxproj">
      <Project>{261882e8-80af-4373-a8cc-a8d52e24bf27}</Project>
      <ReferenceOutputAssembly>false</ReferenceOutputAssembly>
    </ProjectReference>
    <ProjectReference Include="..\os\windows\os-14.vcxproj">
      <Project>{d5dbd8e8-cf48-4ca3-b773-c5f3b3316c73}</Project>
      <ReferenceOutputAssembly>false</ReferenceOutputAssembly>
    </ProjectReference>
  </ItemGroup>
  <Import Project="$(VCTargetsPath)\Microsoft.Cpp.targets" />
  <ImportGroup Label="ExtensionTargets">
  </ImportGroup>
<<<<<<< HEAD
</Project>
=======
</Project>
>>>>>>> 3ec1b2ed
<|MERGE_RESOLUTION|>--- conflicted
+++ resolved
@@ -1,230 +1,166 @@
-﻿<?xml version="1.0" encoding="utf-8"?>
-<Project DefaultTargets="Build" ToolsVersion="14.0" xmlns="http://schemas.microsoft.com/developer/msbuild/2003">
-  <ItemGroup Label="ProjectConfigurations">
-<<<<<<< HEAD
-    <ProjectConfiguration Include="DebugM|Win32">
-      <Configuration>DebugM</Configuration>
-      <Platform>Win32</Platform>
-    </ProjectConfiguration>
-    <ProjectConfiguration Include="DebugM|x64">
-      <Configuration>DebugM</Configuration>
-=======
-    <ProjectConfiguration Include="Debug|Win32">
-      <Configuration>Debug</Configuration>
-      <Platform>Win32</Platform>
-    </ProjectConfiguration>
-    <ProjectConfiguration Include="Debug|x64">
-      <Configuration>Debug</Configuration>
->>>>>>> 3ec1b2ed
-      <Platform>x64</Platform>
-    </ProjectConfiguration>
-  </ItemGroup>
-  <PropertyGroup Label="Globals">
-    <ProjectName>coretest</ProjectName>
-    <ProjectGuid>{0FF1232A-8377-4271-BC22-04E57A39FFB6}</ProjectGuid>
-    <RootNamespace>coretest</RootNamespace>
-    <Keyword>MFCProj</Keyword>
-    <WindowsTargetPlatformVersion>8.1</WindowsTargetPlatformVersion>
-  </PropertyGroup>
-  <Import Project="$(VCTargetsPath)\Microsoft.Cpp.Default.props" />
-<<<<<<< HEAD
-  <PropertyGroup Condition="'$(Configuration)|$(Platform)'=='DebugM|Win32'" Label="Configuration">
-=======
-  <PropertyGroup Condition="'$(Configuration)|$(Platform)'=='Debug|Win32'" Label="Configuration">
->>>>>>> 3ec1b2ed
-    <ConfigurationType>Application</ConfigurationType>
-    <UseOfMfc>Static</UseOfMfc>
-    <CharacterSet>Unicode</CharacterSet>
-    <PlatformToolset>v140</PlatformToolset>
-  </PropertyGroup>
-<<<<<<< HEAD
-  <PropertyGroup Condition="'$(Configuration)|$(Platform)'=='DebugM|x64'" Label="Configuration">
-=======
-  <PropertyGroup Condition="'$(Configuration)|$(Platform)'=='Debug|x64'" Label="Configuration">
->>>>>>> 3ec1b2ed
-    <ConfigurationType>Application</ConfigurationType>
-    <UseOfMfc>Static</UseOfMfc>
-    <CharacterSet>Unicode</CharacterSet>
-    <PlatformToolset>v140</PlatformToolset>
-  </PropertyGroup>
-  <Import Project="$(VCTargetsPath)\Microsoft.Cpp.props" />
-  <ImportGroup Label="ExtensionSettings">
-  </ImportGroup>
-<<<<<<< HEAD
-  <ImportGroup Condition="'$(Configuration)|$(Platform)'=='DebugM|Win32'" Label="PropertySheets">
-    <Import Project="$(UserRootDir)\Microsoft.Cpp.$(Platform).user.props" Condition="exists('$(UserRootDir)\Microsoft.Cpp.$(Platform).user.props')" Label="LocalAppDataPlatform" />
-    <Import Project="$(VCTargetsPath)Microsoft.CPP.UpgradeFromVC71.props" />
-    <Import Project="..\ui\Windows\UserVariables-14.props" />
-  </ImportGroup>
-  <ImportGroup Condition="'$(Configuration)|$(Platform)'=='DebugM|x64'" Label="PropertySheets">
-    <Import Project="$(UserRootDir)\Microsoft.Cpp.$(Platform).user.props" Condition="exists('$(UserRootDir)\Microsoft.Cpp.$(Platform).user.props')" Label="LocalAppDataPlatform" />
-    <Import Project="$(VCTargetsPath)Microsoft.CPP.UpgradeFromVC71.props" />
-=======
-  <ImportGroup Condition="'$(Configuration)|$(Platform)'=='Debug|Win32'" Label="PropertySheets">
-    <Import Project="$(UserRootDir)\Microsoft.Cpp.$(Platform).user.props" Condition="exists('$(UserRootDir)\Microsoft.Cpp.$(Platform).user.props')" Label="LocalAppDataPlatform" />
-    <Import Project="..\ui\Windows\UserVariables-14.props" />
-  </ImportGroup>
-  <ImportGroup Condition="'$(Configuration)|$(Platform)'=='Debug|x64'" Label="PropertySheets">
-    <Import Project="$(UserRootDir)\Microsoft.Cpp.$(Platform).user.props" Condition="exists('$(UserRootDir)\Microsoft.Cpp.$(Platform).user.props')" Label="LocalAppDataPlatform" />
->>>>>>> 3ec1b2ed
-    <Import Project="..\ui\Windows\UserVariables-14.props" />
-  </ImportGroup>
-  <PropertyGroup Label="UserMacros" />
-  <PropertyGroup>
-<<<<<<< HEAD
-    <OutDir Condition="'$(Configuration)|$(Platform)'=='DebugM|Win32'">$(PWSBin)\</OutDir>
-    <OutDir Condition="'$(Configuration)|$(Platform)'=='DebugM|x64'">$(PWSBin)64\</OutDir>
-    <IntDir Condition="'$(Configuration)|$(Platform)'=='DebugM|Win32'">$(PWSObj)\$(ProjectName)\</IntDir>
-    <IntDir Condition="'$(Configuration)|$(Platform)'=='DebugM|x64'">$(PWSObj)64\$(ProjectName)\</IntDir>
-    <LinkIncremental Condition="'$(Configuration)|$(Platform)'=='DebugM|Win32'">false</LinkIncremental>
-    <LinkIncremental Condition="'$(Configuration)|$(Platform)'=='DebugM|x64'">false</LinkIncremental>
-    <TargetName Condition="'$(Configuration)|$(Platform)'=='DebugM|Win32'">coretest</TargetName>
-    <TargetName Condition="'$(Configuration)|$(Platform)'=='DebugM|x64'">coretest</TargetName>
-  </PropertyGroup>
-  <ItemDefinitionGroup Condition="'$(Configuration)|$(Platform)'=='DebugM|Win32'">
-=======
-    <OutDir Condition="'$(Configuration)|$(Platform)'=='Debug|Win32'">$(PWSBin)\</OutDir>
-    <OutDir Condition="'$(Configuration)|$(Platform)'=='Debug|x64'">$(PWSBin)64\</OutDir>
-    <IntDir Condition="'$(Configuration)|$(Platform)'=='Debug|Win32'">$(PWSObj)\$(ProjectName)\</IntDir>
-    <IntDir Condition="'$(Configuration)|$(Platform)'=='Debug|x64'">$(PWSObj)64\$(ProjectName)\</IntDir>
-    <LinkIncremental Condition="'$(Configuration)|$(Platform)'=='Debug|Win32'">false</LinkIncremental>
-    <LinkIncremental Condition="'$(Configuration)|$(Platform)'=='Debug|x64'">false</LinkIncremental>
-    <TargetName Condition="'$(Configuration)|$(Platform)'=='Debug|Win32'">coretest</TargetName>
-    <TargetName Condition="'$(Configuration)|$(Platform)'=='Debug|x64'">coretest</TargetName>
-  </PropertyGroup>
-  <ItemDefinitionGroup Condition="'$(Configuration)|$(Platform)'=='Debug|Win32'">
->>>>>>> 3ec1b2ed
-    <Midl>
-      <TypeLibraryName>$(PWSObj)\$(ProjectName)/coretest.tlb</TypeLibraryName>
-      <HeaderFileName>
-      </HeaderFileName>
-    </Midl>
-    <ClCompile>
-      <Optimization>Disabled</Optimization>
-      <AdditionalIncludeDirectories>$(GtestIncDir);..;%(AdditionalIncludeDirectories)</AdditionalIncludeDirectories>
-      <PreprocessorDefinitions>WIN32;_DEBUG;_CONSOLE;_CRT_SECURE_CPP_OVERLOAD_STANDARD_NAMES=1;_CRT_SECURE_CPP_OVERLOAD_STANDARD_NAMES_COUNT=1;WINVER=0x0601;%(PreprocessorDefinitions)</PreprocessorDefinitions>
-      <BasicRuntimeChecks>EnableFastChecks</BasicRuntimeChecks>
-      <RuntimeLibrary>MultiThreadedDebug</RuntimeLibrary>
-      <TreatWChar_tAsBuiltInType>true</TreatWChar_tAsBuiltInType>
-      <RuntimeTypeInfo>true</RuntimeTypeInfo>
-      <PrecompiledHeader>NotUsing</PrecompiledHeader>
-      <BrowseInformation>true</BrowseInformation>
-      <WarningLevel>Level4</WarningLevel>
-      <SuppressStartupBanner>true</SuppressStartupBanner>
-      <DebugInformationFormat>ProgramDatabase</DebugInformationFormat>
-      <CompileAs>Default</CompileAs>
-      <EnableEnhancedInstructionSet>NoExtensions</EnableEnhancedInstructionSet>
-    </ClCompile>
-    <ResourceCompile>
-      <PreprocessorDefinitions>_DEBUG;%(PreprocessorDefinitions)</PreprocessorDefinitions>
-      <Culture>0x0409</Culture>
-    </ResourceCompile>
-    <Link>
-      <AdditionalDependencies>core.lib;os.lib;gtestd.lib;Rpcrt4.lib;%(AdditionalDependencies)</AdditionalDependencies>
-      <OutputFile>$(PWSBin)\coretest.exe</OutputFile>
-      <SuppressStartupBanner>true</SuppressStartupBanner>
-      <AdditionalLibraryDirectories>$(PWSLib);$(GtestLibDir)/Debug;%(AdditionalLibraryDirectories)</AdditionalLibraryDirectories>
-      <IgnoreAllDefaultLibraries>false</IgnoreAllDefaultLibraries>
-      <IgnoreSpecificDefaultLibraries>%(IgnoreSpecificDefaultLibraries)</IgnoreSpecificDefaultLibraries>
-      <GenerateDebugInformation>true</GenerateDebugInformation>
-      <SubSystem>Console</SubSystem>
-      <TargetMachine>MachineX86</TargetMachine>
-    </Link>
-  </ItemDefinitionGroup>
-<<<<<<< HEAD
-  <ItemDefinitionGroup Condition="'$(Configuration)|$(Platform)'=='DebugM|x64'">
-=======
-  <ItemDefinitionGroup Condition="'$(Configuration)|$(Platform)'=='Debug|x64'">
->>>>>>> 3ec1b2ed
-    <Midl>
-      <TypeLibraryName>$(PWSObj)64\$(ProjectName)/coretest.tlb</TypeLibraryName>
-      <HeaderFileName>
-      </HeaderFileName>
-    </Midl>
-    <ClCompile>
-      <Optimization>Disabled</Optimization>
-      <AdditionalIncludeDirectories>$(GtestIncDir);..;%(AdditionalIncludeDirectories)</AdditionalIncludeDirectories>
-<<<<<<< HEAD
-      <PreprocessorDefinitions>WIN32;_DEBUG;_CONSOLE;_CRT_SECURE_CPP_OVERLOAD_STANDARD_NAMES=1;_CRT_SECURE_CPP_OVERLOAD_STANDARD_NAMES_COUNT=1;WINVER=0x0601;%(PreprocessorDefinitions)</PreprocessorDefinitions>
-=======
-      <PreprocessorDefinitions>WIN32;WIN64;_DEBUG;_CONSOLE;_CRT_SECURE_CPP_OVERLOAD_STANDARD_NAMES=1;_CRT_SECURE_CPP_OVERLOAD_STANDARD_NAMES_COUNT=1;WINVER=0x0601;%(PreprocessorDefinitions)</PreprocessorDefinitions>
->>>>>>> 3ec1b2ed
-      <BasicRuntimeChecks>EnableFastChecks</BasicRuntimeChecks>
-      <RuntimeLibrary>MultiThreadedDebug</RuntimeLibrary>
-      <TreatWChar_tAsBuiltInType>true</TreatWChar_tAsBuiltInType>
-      <RuntimeTypeInfo>true</RuntimeTypeInfo>
-<<<<<<< HEAD
-      <PrecompiledHeader>NotUsing</PrecompiledHeader>
-=======
-      <PrecompiledHeader>
-      </PrecompiledHeader>
->>>>>>> 3ec1b2ed
-      <BrowseInformation>true</BrowseInformation>
-      <WarningLevel>Level4</WarningLevel>
-      <SuppressStartupBanner>true</SuppressStartupBanner>
-      <DebugInformationFormat>ProgramDatabase</DebugInformationFormat>
-      <CompileAs>Default</CompileAs>
-    </ClCompile>
-    <ResourceCompile>
-      <PreprocessorDefinitions>_DEBUG;%(PreprocessorDefinitions)</PreprocessorDefinitions>
-      <Culture>0x0409</Culture>
-    </ResourceCompile>
-    <Link>
-      <AdditionalDependencies>core.lib;os.lib;gtestd.lib;Rpcrt4.lib;%(AdditionalDependencies)</AdditionalDependencies>
-      <OutputFile>$(PWSBin)64\coretest.exe</OutputFile>
-      <SuppressStartupBanner>true</SuppressStartupBanner>
-      <AdditionalLibraryDirectories>$(PWSLib)64;$(GtestLibDir)\Debug64;%(AdditionalLibraryDirectories)</AdditionalLibraryDirectories>
-      <IgnoreAllDefaultLibraries>false</IgnoreAllDefaultLibraries>
-      <IgnoreSpecificDefaultLibraries>%(IgnoreSpecificDefaultLibraries)</IgnoreSpecificDefaultLibraries>
-      <GenerateDebugInformation>true</GenerateDebugInformation>
-      <SubSystem>Console</SubSystem>
-    </Link>
-  </ItemDefinitionGroup>
-  <ItemGroup>
-    <ClCompile Include="AESTest.cpp" />
-    <ClCompile Include="AliasShortcutTest.cpp" />
-    <ClCompile Include="BlowFishTest.cpp" />
-    <ClCompile Include="CommandsTest.cpp" />
-    <ClCompile Include="coretest.cpp">
-<<<<<<< HEAD
-      <PreprocessToFile Condition="'$(Configuration)|$(Platform)'=='DebugM|Win32'">false</PreprocessToFile>
-      <PreprocessToFile Condition="'$(Configuration)|$(Platform)'=='DebugM|x64'">false</PreprocessToFile>
-      <PreprocessSuppressLineNumbers Condition="'$(Configuration)|$(Platform)'=='DebugM|Win32'">false</PreprocessSuppressLineNumbers>
-      <PreprocessSuppressLineNumbers Condition="'$(Configuration)|$(Platform)'=='DebugM|x64'">false</PreprocessSuppressLineNumbers>
-=======
-      <PreprocessToFile Condition="'$(Configuration)|$(Platform)'=='Debug|Win32'">false</PreprocessToFile>
-      <PreprocessToFile Condition="'$(Configuration)|$(Platform)'=='Debug|x64'">false</PreprocessToFile>
-      <PreprocessSuppressLineNumbers Condition="'$(Configuration)|$(Platform)'=='Debug|Win32'">false</PreprocessSuppressLineNumbers>
-      <PreprocessSuppressLineNumbers Condition="'$(Configuration)|$(Platform)'=='Debug|x64'">false</PreprocessSuppressLineNumbers>
->>>>>>> 3ec1b2ed
-    </ClCompile>
-    <ClCompile Include="FileV3Test.cpp" />
-    <ClCompile Include="FileV4Test.cpp" />
-    <ClCompile Include="HMAC_SHA256Test.cpp" />
-    <ClCompile Include="ItemAttTest.cpp" />
-    <ClCompile Include="ItemDataTest.cpp" />
-    <ClCompile Include="ItemFieldTest.cpp" />
-    <ClCompile Include="KeyWrapTest.cpp" />
-    <ClCompile Include="OSTest.cpp" />
-    <ClCompile Include="SHA256Test.cpp" />
-    <ClCompile Include="StringXTest.cpp" />
-    <ClCompile Include="TwoFishTest.cpp" />
-  </ItemGroup>
-  <ItemGroup>
-    <ProjectReference Include="..\core\core-14.vcxproj">
-      <Project>{261882e8-80af-4373-a8cc-a8d52e24bf27}</Project>
-      <ReferenceOutputAssembly>false</ReferenceOutputAssembly>
-    </ProjectReference>
-    <ProjectReference Include="..\os\windows\os-14.vcxproj">
-      <Project>{d5dbd8e8-cf48-4ca3-b773-c5f3b3316c73}</Project>
-      <ReferenceOutputAssembly>false</ReferenceOutputAssembly>
-    </ProjectReference>
-  </ItemGroup>
-  <Import Project="$(VCTargetsPath)\Microsoft.Cpp.targets" />
-  <ImportGroup Label="ExtensionTargets">
-  </ImportGroup>
-<<<<<<< HEAD
-</Project>
-=======
-</Project>
->>>>>>> 3ec1b2ed
+﻿<?xml version="1.0" encoding="utf-8"?>
+<Project DefaultTargets="Build" ToolsVersion="14.0" xmlns="http://schemas.microsoft.com/developer/msbuild/2003">
+  <ItemGroup Label="ProjectConfigurations">
+    <ProjectConfiguration Include="Debug|Win32">
+      <Configuration>Debug</Configuration>
+      <Platform>Win32</Platform>
+    </ProjectConfiguration>
+    <ProjectConfiguration Include="Debug|x64">
+      <Configuration>Debug</Configuration>
+      <Platform>x64</Platform>
+    </ProjectConfiguration>
+  </ItemGroup>
+  <PropertyGroup Label="Globals">
+    <ProjectName>coretest</ProjectName>
+    <ProjectGuid>{0FF1232A-8377-4271-BC22-04E57A39FFB6}</ProjectGuid>
+    <RootNamespace>coretest</RootNamespace>
+    <Keyword>MFCProj</Keyword>
+    <WindowsTargetPlatformVersion>8.1</WindowsTargetPlatformVersion>
+  </PropertyGroup>
+  <Import Project="$(VCTargetsPath)\Microsoft.Cpp.Default.props" />
+  <PropertyGroup Condition="'$(Configuration)|$(Platform)'=='Debug|Win32'" Label="Configuration">
+    <ConfigurationType>Application</ConfigurationType>
+    <UseOfMfc>Static</UseOfMfc>
+    <CharacterSet>Unicode</CharacterSet>
+    <PlatformToolset>v140</PlatformToolset>
+  </PropertyGroup>
+  <PropertyGroup Condition="'$(Configuration)|$(Platform)'=='Debug|x64'" Label="Configuration">
+    <ConfigurationType>Application</ConfigurationType>
+    <UseOfMfc>Static</UseOfMfc>
+    <CharacterSet>Unicode</CharacterSet>
+    <PlatformToolset>v140</PlatformToolset>
+  </PropertyGroup>
+  <Import Project="$(VCTargetsPath)\Microsoft.Cpp.props" />
+  <ImportGroup Label="ExtensionSettings">
+  </ImportGroup>
+  <ImportGroup Condition="'$(Configuration)|$(Platform)'=='Debug|Win32'" Label="PropertySheets">
+    <Import Project="$(UserRootDir)\Microsoft.Cpp.$(Platform).user.props" Condition="exists('$(UserRootDir)\Microsoft.Cpp.$(Platform).user.props')" Label="LocalAppDataPlatform" />
+    <Import Project="..\ui\Windows\UserVariables-14.props" />
+  </ImportGroup>
+  <ImportGroup Condition="'$(Configuration)|$(Platform)'=='Debug|x64'" Label="PropertySheets">
+    <Import Project="$(UserRootDir)\Microsoft.Cpp.$(Platform).user.props" Condition="exists('$(UserRootDir)\Microsoft.Cpp.$(Platform).user.props')" Label="LocalAppDataPlatform" />
+    <Import Project="..\ui\Windows\UserVariables-14.props" />
+  </ImportGroup>
+  <PropertyGroup Label="UserMacros" />
+  <PropertyGroup>
+    <OutDir Condition="'$(Configuration)|$(Platform)'=='Debug|Win32'">$(PWSBin)\</OutDir>
+    <OutDir Condition="'$(Configuration)|$(Platform)'=='Debug|x64'">$(PWSBin)64\</OutDir>
+    <IntDir Condition="'$(Configuration)|$(Platform)'=='Debug|Win32'">$(PWSObj)\$(ProjectName)\</IntDir>
+    <IntDir Condition="'$(Configuration)|$(Platform)'=='Debug|x64'">$(PWSObj)64\$(ProjectName)\</IntDir>
+    <LinkIncremental Condition="'$(Configuration)|$(Platform)'=='Debug|Win32'">false</LinkIncremental>
+    <LinkIncremental Condition="'$(Configuration)|$(Platform)'=='Debug|x64'">false</LinkIncremental>
+    <TargetName Condition="'$(Configuration)|$(Platform)'=='Debug|Win32'">coretest</TargetName>
+    <TargetName Condition="'$(Configuration)|$(Platform)'=='Debug|x64'">coretest</TargetName>
+  </PropertyGroup>
+  <ItemDefinitionGroup Condition="'$(Configuration)|$(Platform)'=='Debug|Win32'">
+    <Midl>
+      <TypeLibraryName>$(PWSObj)\$(ProjectName)/coretest.tlb</TypeLibraryName>
+      <HeaderFileName>
+      </HeaderFileName>
+    </Midl>
+    <ClCompile>
+      <Optimization>Disabled</Optimization>
+      <AdditionalIncludeDirectories>$(GtestIncDir);..;%(AdditionalIncludeDirectories)</AdditionalIncludeDirectories>
+      <PreprocessorDefinitions>WIN32;_DEBUG;_CONSOLE;_CRT_SECURE_CPP_OVERLOAD_STANDARD_NAMES=1;_CRT_SECURE_CPP_OVERLOAD_STANDARD_NAMES_COUNT=1;WINVER=0x0601;%(PreprocessorDefinitions)</PreprocessorDefinitions>
+      <BasicRuntimeChecks>EnableFastChecks</BasicRuntimeChecks>
+      <RuntimeLibrary>MultiThreadedDebug</RuntimeLibrary>
+      <TreatWChar_tAsBuiltInType>true</TreatWChar_tAsBuiltInType>
+      <RuntimeTypeInfo>true</RuntimeTypeInfo>
+      <PrecompiledHeader>NotUsing</PrecompiledHeader>
+      <BrowseInformation>true</BrowseInformation>
+      <WarningLevel>Level4</WarningLevel>
+      <SuppressStartupBanner>true</SuppressStartupBanner>
+      <DebugInformationFormat>ProgramDatabase</DebugInformationFormat>
+      <CompileAs>Default</CompileAs>
+      <EnableEnhancedInstructionSet>NoExtensions</EnableEnhancedInstructionSet>
+    </ClCompile>
+    <ResourceCompile>
+      <PreprocessorDefinitions>_DEBUG;%(PreprocessorDefinitions)</PreprocessorDefinitions>
+      <Culture>0x0409</Culture>
+    </ResourceCompile>
+    <Link>
+      <AdditionalDependencies>core.lib;os.lib;gtestd.lib;Rpcrt4.lib;%(AdditionalDependencies)</AdditionalDependencies>
+      <OutputFile>$(PWSBin)\coretest.exe</OutputFile>
+      <SuppressStartupBanner>true</SuppressStartupBanner>
+      <AdditionalLibraryDirectories>$(PWSLib);$(GtestLibDir)/Debug;%(AdditionalLibraryDirectories)</AdditionalLibraryDirectories>
+      <IgnoreAllDefaultLibraries>false</IgnoreAllDefaultLibraries>
+      <IgnoreSpecificDefaultLibraries>%(IgnoreSpecificDefaultLibraries)</IgnoreSpecificDefaultLibraries>
+      <GenerateDebugInformation>true</GenerateDebugInformation>
+      <SubSystem>Console</SubSystem>
+      <TargetMachine>MachineX86</TargetMachine>
+    </Link>
+  </ItemDefinitionGroup>
+  <ItemDefinitionGroup Condition="'$(Configuration)|$(Platform)'=='Debug|x64'">
+    <Midl>
+      <TypeLibraryName>$(PWSObj)64\$(ProjectName)/coretest.tlb</TypeLibraryName>
+      <HeaderFileName>
+      </HeaderFileName>
+    </Midl>
+    <ClCompile>
+      <Optimization>Disabled</Optimization>
+      <AdditionalIncludeDirectories>$(GtestIncDir);..;%(AdditionalIncludeDirectories)</AdditionalIncludeDirectories>
+      <PreprocessorDefinitions>WIN32;WIN64;_DEBUG;_CONSOLE;_CRT_SECURE_CPP_OVERLOAD_STANDARD_NAMES=1;_CRT_SECURE_CPP_OVERLOAD_STANDARD_NAMES_COUNT=1;WINVER=0x0601;%(PreprocessorDefinitions)</PreprocessorDefinitions>
+      <BasicRuntimeChecks>EnableFastChecks</BasicRuntimeChecks>
+      <RuntimeLibrary>MultiThreadedDebug</RuntimeLibrary>
+      <TreatWChar_tAsBuiltInType>true</TreatWChar_tAsBuiltInType>
+      <RuntimeTypeInfo>true</RuntimeTypeInfo>
+      <PrecompiledHeader>
+      </PrecompiledHeader>
+      <BrowseInformation>true</BrowseInformation>
+      <WarningLevel>Level4</WarningLevel>
+      <SuppressStartupBanner>true</SuppressStartupBanner>
+      <DebugInformationFormat>ProgramDatabase</DebugInformationFormat>
+      <CompileAs>Default</CompileAs>
+    </ClCompile>
+    <ResourceCompile>
+      <PreprocessorDefinitions>_DEBUG;%(PreprocessorDefinitions)</PreprocessorDefinitions>
+      <Culture>0x0409</Culture>
+    </ResourceCompile>
+    <Link>
+      <AdditionalDependencies>core.lib;os.lib;gtestd.lib;Rpcrt4.lib;%(AdditionalDependencies)</AdditionalDependencies>
+      <OutputFile>$(PWSBin)64\coretest.exe</OutputFile>
+      <SuppressStartupBanner>true</SuppressStartupBanner>
+      <AdditionalLibraryDirectories>$(PWSLib)64;$(GtestLibDir)\Debug64;%(AdditionalLibraryDirectories)</AdditionalLibraryDirectories>
+      <IgnoreAllDefaultLibraries>false</IgnoreAllDefaultLibraries>
+      <IgnoreSpecificDefaultLibraries>%(IgnoreSpecificDefaultLibraries)</IgnoreSpecificDefaultLibraries>
+      <GenerateDebugInformation>true</GenerateDebugInformation>
+      <SubSystem>Console</SubSystem>
+    </Link>
+  </ItemDefinitionGroup>
+  <ItemGroup>
+    <ClCompile Include="AESTest.cpp" />
+    <ClCompile Include="AliasShortcutTest.cpp" />
+    <ClCompile Include="BlowFishTest.cpp" />
+    <ClCompile Include="CommandsTest.cpp" />
+    <ClCompile Include="coretest.cpp">
+      <PreprocessToFile Condition="'$(Configuration)|$(Platform)'=='Debug|Win32'">false</PreprocessToFile>
+      <PreprocessToFile Condition="'$(Configuration)|$(Platform)'=='Debug|x64'">false</PreprocessToFile>
+      <PreprocessSuppressLineNumbers Condition="'$(Configuration)|$(Platform)'=='Debug|Win32'">false</PreprocessSuppressLineNumbers>
+      <PreprocessSuppressLineNumbers Condition="'$(Configuration)|$(Platform)'=='Debug|x64'">false</PreprocessSuppressLineNumbers>
+    </ClCompile>
+    <ClCompile Include="FileV3Test.cpp" />
+    <ClCompile Include="FileV4Test.cpp" />
+    <ClCompile Include="HMAC_SHA256Test.cpp" />
+    <ClCompile Include="ItemAttTest.cpp" />
+    <ClCompile Include="ItemDataTest.cpp" />
+    <ClCompile Include="ItemFieldTest.cpp" />
+    <ClCompile Include="KeyWrapTest.cpp" />
+    <ClCompile Include="OSTest.cpp" />
+    <ClCompile Include="SHA256Test.cpp" />
+    <ClCompile Include="StringXTest.cpp" />
+    <ClCompile Include="TwoFishTest.cpp" />
+  </ItemGroup>
+  <ItemGroup>
+    <ProjectReference Include="..\core\core-14.vcxproj">
+      <Project>{261882e8-80af-4373-a8cc-a8d52e24bf27}</Project>
+      <ReferenceOutputAssembly>false</ReferenceOutputAssembly>
+    </ProjectReference>
+    <ProjectReference Include="..\os\windows\os-14.vcxproj">
+      <Project>{d5dbd8e8-cf48-4ca3-b773-c5f3b3316c73}</Project>
+      <ReferenceOutputAssembly>false</ReferenceOutputAssembly>
+    </ProjectReference>
+  </ItemGroup>
+  <Import Project="$(VCTargetsPath)\Microsoft.Cpp.targets" />
+  <ImportGroup Label="ExtensionTargets">
+  </ImportGroup>
+</Project>