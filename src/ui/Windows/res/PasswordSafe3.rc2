--- conflicted
+++ resolved
@@ -339,13 +339,8 @@
   IDS_TITLESKIPPED        "The following records were skipped:"
   IDS_TITLERENAMED        "The following records were renamed as an entry already exists in your database or in the Import file:"
   IDS_TITLEPWHERRORS      "The following records had errors in their Password History:"
-<<<<<<< HEAD
-  IDS_PICKKEEPASSFILE     "Choose a KeePass Text File to Import"
-  IDS_CREATENAME          "Choose a name for the new database"
-=======
   IDS_PICKKEEPASSFILE     "Import a KeePass Text File"
   IDS_CREATENAME          "Please choose a name for the new database"
->>>>>>> 4ab3ef5c
   IDS_IMPORTFILE          "%s file being imported: %s"
   IDS_EXPORTFILE          "%s file being exported: %s"
   IDS_SAVEBEFOREPROCESS   "You must save this database before it can be exported."
