/*
* Copyright (c) 2003-2010 Rony Shapiro <ronys@users.sourceforge.net>.
* All rights reserved. Use of the code is allowed under the
* Artistic License 2.0 terms, as specified in the LICENSE file
* distributed with this code, or available from
* http://www.opensource.org/licenses/artistic-license-2.0.php
*/
#ifndef _TYPEDEFS_H
#define _TYPEDEFS_H
/**
* Silly wrapper to abstract away the difference between a Unicode
* (wchar_t) and non-Unicode (char) std::string, as well as
* Linux/Windows portability.
*
*/

#include <string>
/*
 * _S is defined same as m'soft's _T, just to avoid collisions or
 * lousy include order dependencies.
 */

// Sometimes we need specific ones irrespective of in Unicode mode or not.
// In particular, the underlying format of most XML is Unicode.
typedef std::wstring wstringT;
typedef std::string  cstringT;

#ifdef UNICODE
typedef std::wstring stringT;
typedef wchar_t charT;
#define _S(x) L ## x
#else
typedef std::string stringT;
typedef char charT;
#define _S(x) x
#endif

#include "../corelib/PwsPlatform.h" // for afxwin.h, and endian macros

#ifdef _WIN32
#include "TCHAR.h"
typedef char    int8;
typedef short   int16;
typedef int     int32;
typedef __int64 int64;

typedef unsigned char    uint8;
typedef unsigned short   uint16;
typedef unsigned int     uint32;
typedef unsigned __int64 uint64;

typedef unsigned __int64   ulong64;
typedef unsigned long      ulong32;

typedef unsigned int uint;

typedef void *HANDLE;

// Folllowing not defined by Windows - needed by _access mode
#define F_OK 00
#define W_OK 02
#define R_OK 04

#ifdef __WX__
#include "debug.h"

// Fake these for shortcut prefs
#define HOTKEYF_SHIFT           0x01
#define HOTKEYF_CONTROL         0x02
#define HOTKEYF_ALT             0x04
#define HOTKEYF_EXT             0x08

typedef unsigned long DWORD;
// assorted conveniences:
#define ASSERT(p) assert(p)
#define VERIFY(p) if (!(p)) pws_os::Trace(_T("VERIFY Failed"))
#ifndef TRUE
#define TRUE 1
#endif
#ifndef FALSE
#define FALSE 0
#endif
#endif  /* __WX__ */

#else /* !defined(_WIN32) */
#include <stdint.h>
#include <sys/types.h>
typedef int8_t  int8;
typedef int16_t int16;
typedef int32_t int32;
typedef int64_t int64;

typedef uint8_t  uint8;
typedef uint16_t uint16;
typedef uint32_t uint32;
typedef uint64_t uint64;

typedef int errno_t;

// Fake these for shortcut prefs
#define HOTKEYF_SHIFT           0x01
#define HOTKEYF_CONTROL         0x02
#define HOTKEYF_ALT             0x04
#define HOTKEYF_EXT             0x08

#ifdef UNICODE
#ifndef _T
#define _T(x) L ## x
#endif
typedef wchar_t TCHAR;
#else
#define _T(x) x
typedef char TCHAR;
typedef wchar_t WCHAR;
#endif /* UNICODE */

// mimic Microsoft conventional typdefs:
typedef TCHAR *LPTSTR;
typedef const TCHAR *LPCTSTR;
typedef bool BOOL;
typedef unsigned char BYTE;
<<<<<<< HEAD
typedef unsigned short WORD;
typedef unsigned long DWORD;
typedef long LONG;
#if defined(PWS_LITTLE_ENDIAN)
=======
typedef uint16_t WORD;
typedef uint32_t DWORD;
typedef int32_t LONG;
>>>>>>> cdd53c9a
#define LOBYTE(w) ((BYTE)(w))
#define HIBYTE(w) ((BYTE)(((WORD)(w) >> 8) & 0xFF))
#define LOWORD(ul) (WORD(DWORD(ul) & 0xffff))
#define HIWORD(ul) (WORD(DWORD(ul) >> 16))
<<<<<<< HEAD
#define MAKELONG(low, high) ((LONG) (((WORD) (low)) | ((DWORD) ((WORD) (high))) << 16)) 
#define MAKEWORD(low, high) ((WORD)((((WORD)(high)) << 8) | ((BYTE)(low))))	
#elif defined(PWS_BIG_ENDIAN)
#define HIBYTE(w) ((BYTE)(w))
#define LOBYTE(w) ((BYTE)(((WORD)(w) >> 8) & 0xFF))
#define HIWORD(ul) (WORD(DWORD(ul) & 0xffff))
#define LOWORD(ul) (WORD(DWORD(ul) >> 16))
#define MAKELONG(low, high) ((LONG) (((WORD) (high)) | ((DWORD) ((WORD) (low))) << 16)) 
#define MAKEWORD(low, high) ((WORD)((((WORD)(low)) << 8) | ((BYTE)(high))))	
#else
#error "One of PWS_LITTLE_ENDIAN or PWS_BIG_ENDIAN must be defined before including typedefs.h"
#endif
typedef long LPARAM;
=======
#define MAKELONG(high, low) ((LONG) (((WORD) (low)) | ((DWORD) ((WORD) (high))) << 16)) 
#define MAKEWORD(high, low) ((WORD)((((WORD)(high)) << 8) | ((BYTE)(low))))	
typedef int32_t LPARAM;
>>>>>>> cdd53c9a
typedef unsigned int UINT;
typedef int HANDLE;
#define INVALID_HANDLE_VALUE HANDLE(-1)

// assorted conveniences:
#define ASSERT(p) assert(p)
#define VERIFY(p) if (!(p)) TRACE(_T("VERIFY Failed"))
#define TRACE pws_os::Trace
#ifndef TRUE
#define TRUE true
#endif
#ifndef FALSE
#define FALSE false
#endif
/* These two files require the above definitions */
#include "debug.h"
#include "linux/pws_time.h"
#endif /* _WIN32 */
          
#endif /* _TYPEDEFS_H */<|MERGE_RESOLUTION|>--- conflicted
+++ resolved
@@ -119,21 +119,14 @@
 typedef const TCHAR *LPCTSTR;
 typedef bool BOOL;
 typedef unsigned char BYTE;
-<<<<<<< HEAD
-typedef unsigned short WORD;
-typedef unsigned long DWORD;
-typedef long LONG;
-#if defined(PWS_LITTLE_ENDIAN)
-=======
 typedef uint16_t WORD;
 typedef uint32_t DWORD;
 typedef int32_t LONG;
->>>>>>> cdd53c9a
+#if defined(PWS_LITTLE_ENDIAN)
 #define LOBYTE(w) ((BYTE)(w))
 #define HIBYTE(w) ((BYTE)(((WORD)(w) >> 8) & 0xFF))
 #define LOWORD(ul) (WORD(DWORD(ul) & 0xffff))
 #define HIWORD(ul) (WORD(DWORD(ul) >> 16))
-<<<<<<< HEAD
 #define MAKELONG(low, high) ((LONG) (((WORD) (low)) | ((DWORD) ((WORD) (high))) << 16)) 
 #define MAKEWORD(low, high) ((WORD)((((WORD)(high)) << 8) | ((BYTE)(low))))	
 #elif defined(PWS_BIG_ENDIAN)
@@ -146,12 +139,7 @@
 #else
 #error "One of PWS_LITTLE_ENDIAN or PWS_BIG_ENDIAN must be defined before including typedefs.h"
 #endif
-typedef long LPARAM;
-=======
-#define MAKELONG(high, low) ((LONG) (((WORD) (low)) | ((DWORD) ((WORD) (high))) << 16)) 
-#define MAKEWORD(high, low) ((WORD)((((WORD)(high)) << 8) | ((BYTE)(low))))	
 typedef int32_t LPARAM;
->>>>>>> cdd53c9a
 typedef unsigned int UINT;
 typedef int HANDLE;
 #define INVALID_HANDLE_VALUE HANDLE(-1)
